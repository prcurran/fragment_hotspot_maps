--- conflicted
+++ resolved
@@ -1,12 +1,8 @@
 # Minimal Environment
 channels:
-<<<<<<< HEAD
-- file://local/pcurran/CCDC/Python_API_2021/ccdc_conda_channel   # edit as needed
-=======
-- file://local/pcurran/CCDC/Python_API_2020/ccdc_conda_channel  # edit as needed
+
 ## For example, with a standard CCDC 2020 install on Windows 10 this might be as below for the CCDC miniconda installation
 ## - file://\Program Files\CCDC\Python_API_2020\ccdc_conda_channel # edit as needed
->>>>>>> d6439db4
 - rdkit
 - bioconda
 - conda-forge
@@ -34,10 +30,6 @@
 - conda-forge::tqdm
 - conda-forge::xmltodict
 - conda-forge::hdbscan
-<<<<<<< HEAD
-- schrodinger::pymol
-=======
 # If you want pymol extensions to work you will need this 
 # - schrodinger:: pymol
->>>>>>> d6439db4
 - anaconda::biopython       # only for arpeggio related things
