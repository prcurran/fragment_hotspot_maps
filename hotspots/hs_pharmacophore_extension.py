--- conflicted
+++ resolved
@@ -23,7 +23,6 @@
     """
 
     @staticmethod
-<<<<<<< HEAD
     def _img(ligands, out_dir, fname="ligands.png"):
         out = []
         for l in ligands:
@@ -45,10 +44,7 @@
                 f.write("{},{},{}\n".format(l.structure_id, l.chemical_id, l.smiles))
 
     @staticmethod
-    def from_pdb(pdb_code, chain, out_dir=None, representatives=None):
-=======
     def from_pdb(pdb_code, chain, out_dir=None, representatives=None, identifier="gold_standard"):
->>>>>>> f14ff596
         """
 
         :return:
@@ -115,12 +111,8 @@
                 for l in ligands:
                     w.write(l)
 
-<<<<<<< HEAD
-        return PharmacophoreModel.from_ligands(ligands)
-=======
         return PharmacophoreModel.from_ligands(ligands=ligands,
                                                identifier=identifier)
->>>>>>> f14ff596
 
     @staticmethod
     def run_query(accession_id):
