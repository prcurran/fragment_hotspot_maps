--- conflicted
+++ resolved
@@ -1,1492 +1,867 @@
-#!/usr/bin/env python
-
-"""
-More information about the fragment hotspot maps method is available from:
-    Radoux, C.J. et. al., Identifying the Interactions that Determine Fragment Binding at Protein Hotspots J. Med. Chem.
-    2016, 59 (9), 4314-4325
-    dx.doi.org/10.1021/acs.jmedchem.5b01980
-"""
-from __future__ import print_function, division
-
-import copy
-import multiprocessing
-import operator
-import random
-import sys
-import tempfile
-import time
-from os import system, environ, getcwd
-from os.path import join
-
-import numpy as np
-import pkg_resources
-from atomic_hotspot_calculation import AtomicHotspot, AtomicHotspotResult
-from ccdc.cavity import Cavity
-from ccdc.io import MoleculeWriter, MoleculeReader
-from ccdc.molecule import Molecule, Coordinates
-from ccdc.protein import Protein
-from ccdc.utilities import PushDir
-<<<<<<< HEAD
-from grid_extension import Grid, _GridEnsemble
-=======
-from grid_extension import Grid
-from result import Results
->>>>>>> 0b03ce87
-from hs_pharmacophore import PharmacophoreModel
-from hs_utilities import Figures, Helper
-from scipy.stats import percentileofscore
-from tqdm import tqdm
-from pdb_python_api import PDBResult
-
-
-class _Buriedness(object):
-    """
-    class to handle ghecom run
-    """
-
-    class Settings(object):
-        """
-        settings for ghecom run
-        """
-
-        def __init__(self):
-            self.ghecom_executable = None
-            self.grid_spacing = 0.5
-            self.radius_min_large_sphere = 2.5
-            self.radius_max_large_sphere = 9.5
-            self.protein = None
-            self.out_grid = None
-            self.mode = "M"
-            self.working_directory = tempfile.mkdtemp()
-            self.in_name = join(self.working_directory, "protein.pdb")
-            self.out_name = join(self.working_directory, "ghecom_out.pdb")
-
-    def __init__(self, protein, out_grid=None, settings=None):
-        """
-        initialises buriedness calculation settings
-        :param protein: `ccdc.protein.Protein`
-        :param out_grid: `hotspots.grid_extension.Grid`
-        :param settings: `hotspots.hotspot_calculation.Buriedness.Settings`
-        """
-
-        if settings is None:
-            settings = self.Settings()
-
-        self.settings = settings
-        self.settings.protein = protein
-        self.settings.out_grid = out_grid
-
-    def calculate_buriedness(self):
-        """
-        uses system call to execute cmd line buriedness calculation (using ghecom)
-        :return: a :class: `GhecomResult` instance
-        """
-
-        with PushDir(self.settings.working_directory):
-            if self.settings.protein is not None:
-                with MoleculeWriter('protein.pdb') as writer:
-                    writer.write(self.settings.protein)
-
-            cmd = "{} {} -M {} -gw {} -rli {} -rlx {} -opoc {}".format(environ['GHECOM_EXE'],
-                                                                       self.settings.in_name,
-                                                                       self.settings.mode,
-                                                                       self.settings.grid_spacing,
-                                                                       self.settings.radius_min_large_sphere,
-                                                                       self.settings.radius_max_large_sphere,
-                                                                       self.settings.out_name)
-
-            system(cmd)
-
-        return _BuriednessResult(self.settings)
-
-
-class _BuriednessResult(object):
-    """
-    class to handle the buriedness calculation result
-    """
-
-    def __init__(self, settings):
-        self.settings = settings
-        if self.settings.out_grid:
-            self.grid = self.settings.out_grid
-        else:
-            self.grid = Grid.initalise_grid([atom.coordinates for atom in self.settings.protein.atoms],
-                                            padding=2)
-        self.update_grid()
-
-    def update_grid(self):
-        """
-        write buriedness values to empty grid
-        :return: None
-        """
-        lines = Helper.get_lines_from_file(self.settings.out_name)
-        for line in lines:
-            if line.startswith("HETATM"):
-                coordinates = (float(line[31:38]), float(line[39:46]), float(line[47:54]))
-                rinacc = float(line[61:66])
-                i, j, k = self.grid.point_to_indices(coordinates)
-                x, y, z = self.grid.nsteps
-                if 0 < i < x and 0 < j < y and 0 < k < z:
-                    self.grid.set_value(i, j, k, 9.5 - rinacc)
-
-
-class _WeightedResult(object):
-    """
-    class to hold weighted grids
-    """
-
-    def __init__(self, identifier, grid):
-        self.identifier = identifier
-        self.grid = grid
-
-
-class _SampleGrid(object):
-    """
-    class to handle sampled grids
-    """
-
-    def __init__(self, name, grid, atom_predicate):
-        """
-        attributes of SampleGrid
-        :param name: str, name of probe (donor, acceptor, apolar, positive, negative)
-        :param grid: a :class: `ccdc.utilities.Grid` instance
-        :param atom_predicate: atom_predicate will be used to select atoms of a molecule for sampling
-        """
-        self.name = name
-        self.grid = grid
-        self.atom_predicate = atom_predicate
-        self.mol = None
-
-    @staticmethod
-    def add_coordinates(coord, trans):
-        """
-        provides a coordinate list of atoms to be scored be scored in the SampleGrid
-        :param coord: tup, (float(x), float(y), float(z)), set of atomic coordinates for "active" coordinates
-        :param trans: tup, (float(x), float(y), float(z)), set of translations to translate probes to points
-        above threshold
-        :return: list of tup
-        """
-
-        return [coord[i] + trans[i] for i in xrange(0, len(trans))]
-
-    def sample(self, coordinate_list, trans):
-        """
-        score Molecule in grids for which it has active atoms
-        :param coordinate_list: list, set of coordinates of translated and rotated probe atoms to be scored
-        :param trans:
-        :return:
-        """
-
-        try:
-            return [self.grid._grid.value(self.add_coordinates(c, trans)) for c in coordinate_list]
-        except RuntimeError:
-            return [0]
-
-    def set_molecule(self, mol, polar_contribution):
-        """
-        set which atoms match the grid
-        probes with polar atoms contribute do not contribute to apolar maps as this leads to artefacts
-
-        :param mol:
-        :param polar_contribution:
-        :return:
-        """
-        self.mol = mol
-        if self.name == 'apolar' and not polar_contribution and len([a for a in mol.atoms
-                                                                     if a.is_donor or a.is_acceptor]) > 0:
-            self._active_atoms = []
-        elif not hasattr(self, '_active_atoms'):
-            self._active_atoms = [a for a in self.mol.atoms if self.atom_predicate(a)]
-
-    @staticmethod
-    def is_donor(a):
-        """
-        returns true if a given atom is a donor
-
-        :param a: a `ccdc.molecule.Atom` instance
-        :return: bool, true if the atom classification is "donor"
-        """
-
-        if a.is_donor and a.formal_charge == 0:
-            return True
-        else:
-            return False
-
-    @staticmethod
-    def is_acceptor(a):
-        """
-        returns true if a given atom is a acceptor
-
-        :param a: a `ccdc.molecule.Atom` instance
-        :return: bool, true if the atom classification is "acceptor"
-        """
-        if a.is_acceptor and a.formal_charge == 0:
-            return True
-        else:
-            return False
-
-    @staticmethod
-    def is_apolar(a):
-        """
-        returns true if a given atom is a apolar
-
-        :param a: a `ccdc.molecule.Atom` instance
-        :return: bool, true if the atom classification is "apolar"
-        """
-        if a.is_donor or a.is_acceptor or a.formal_charge != 0 or a.atomic_symbol == "Xe":
-            return False
-        else:
-            return True
-
-    @staticmethod
-    def is_positive(a):
-        """
-        returns true if a given atom is a positively charged
-
-        :param a: a `ccdc.molecule.Atom` instance
-        :return: bool, true if the atom is positively charged
-        """
-        return a.formal_charge > 0
-
-    @staticmethod
-    def is_negative(a):
-        """
-        returns true if a given atom is a negatively charged
-
-        :param a: a `ccdc.molecule.Atom` instance
-        :return: bool, true if the atom is negatively charged
-        """
-        return a.formal_charge < 0
-
-    @staticmethod
-    def is_aromatic(a):
-        """
-        returns true if a given atom is aromatic
-
-        :param a: a `ccdc.molecule.Atom` instance
-        :return: bool, true if the atom is aromatic
-        """
-        return a.atomic_symbol == 'C' and a.is_cyclic and any(b.atom_type == 'aromatic' for b in a.bonds)
-
-
-<<<<<<< HEAD
-class _Scorer(object):
-    """a class to handle the annotation of objects with Fragment Hotspot Scores"""
-
-    def __init__(self, hotspot_result, object, tolerance):
-        self.hotspot_result = hotspot_result
-        self.object = object
-        self.tolerance = tolerance
-
-        if isinstance(object, Protein):
-            self._scored_object = self.score_protein()
-
-        elif isinstance(object, Molecule):
-            self._scored_object = self.score_molecule()
-
-        elif isinstance(object, Cavity):
-            self._scored_object = self.score_cavity()
-
-        elif not object:
-            self._scored_object = self.score_hotspot()
-
-        else:
-            raise IOError("supplied object not currently supported, soz!")
-
-    @property
-    def scored_object(self):
-        return self._scored_object
-
-    def score_protein(self):
-        """
-        score a protein's atoms, values stored as partial charge
-        h_bond_distance between 1.5 - 2.5 A (2.0 A taken for simplicity)
-        :return:
-        """
-        # TODO: enable cavities to be generated from Protein objects
-        #
-        prot = self.object
-        h_bond_distance = 2.0
-        interaction_pairs = {"acceptor": "donor",
-                             "donor": "acceptor",
-                             "pi": "apolar",
-                             "aliphatic": "apolar",
-                             "aromatic": "apolar",
-                             "apolar": "apolar",
-                             "donor_acceptor": "doneptor",
-                             "dummy": "dummy"}
-
-        cavities = Helper.cavity_from_protein(self.object)
-        for cavity in cavities:
-
-            for feature in cavity.features:
-                grid_type = interaction_pairs[feature.type]
-
-                if feature.type == "aliphatic" or feature.type == "aromatic":
-                    coordinates = Helper.cavity_centroid(feature)
-
-                else:
-                    v = feature.protein_vector
-                    translate = tuple(map((h_bond_distance).__mul__, (v.x, v.y, v.z)))
-                    c = feature.coordinates
-                    coordinates = tuple(map(operator.add, (c.x, c.y, c.z), translate))
-
-                if feature.atom:
-                    score = self._score_atom_type(grid_type, coordinates)
-                    prot.atoms[feature.atom.index].partial_charge = score
-                    a = [a.index for a in prot.atoms[feature.atom.index].neighbours
-                         if int(a.atomic_number) == 1]
-
-                    if len(a) > 0:
-                        for atm in a:
-                            prot.atoms[atm].partial_charge = score
-
-                else:
-                    continue
-
-        return prot
-
-    def score_molecule(self):
-        """
-        score a molecule's atoms, values stored as partial charge
-        :return:
-        """
-        # TODO: score has been placed in partial charge field. This score will persist during read and write
-        mol = copy.copy(self.object)
-        for atom in mol.heavy_atoms:
-            atom_type = self._atom_type(atom=atom)
-            score = self._score_atom_type(atom_type, atom.coordinates)
-            atom.partial_charge = score
-
-        return mol
-
-    def score_cavity(self):
-        # TODO: return scored cavity _features, the score protein function should be enough tbh
-        return 0
-
-    def score_hotspot(self, threshold=5, percentile=50):
-        """
-        Hotspot scored on the median value of all points included in the hotspot.
-        NB: grid point with value < 5 are ommited from fragment hotspot map (hence the default threshold)
-        :param percentile:
-        :return:
-        """
-        sg = Grid.get_single_grid(self.hotspot_result.super_grids, mask=False)
-        return sg.grid_score(threshold=threshold, percentile=percentile)
-
-    def _score_atom_type(self, grid_type, coordinates):
-        """
-        atom
-        :param grid_type:
-        :param coordinate:
-        :param tolerance:
-        :return:
-        """
-        if grid_type == "doneptor":
-            grid_type = self._doneptor_grid(coordinates)
-
-        return self.hotspot_result.super_grids[grid_type].value_at_coordinate(coordinates,
-                                                                              tolerance=self.tolerance,
-                                                                              position=False)
-
-    def _percentage_rank(self, obj, threshold=5):
-        """
-        NB: must score obj first!
-        :param obj:
-        :param threshold:
-        :return:
-        """
-        mol = copy.copy(self.scored_object)
-        adict = {p: g.grid_values(threshold=threshold) for p, g in self.hotspot_result.super_grids.items()}
-
-        for atom in mol.atoms:
-            atom_type = self._atom_type(atom)
-            if atom_type == "doneptor":
-                atom_type = self._doneptor_grid(atom.coordinates)
-            atom.partial_charge = percentileofscore(adict[atom_type], atom.partial_charge)
-
-        return mol
-
-    def _doneptor_grid(self, coordinates):
-        """
-        An atom is scored from the grid which yields the highest value
-        :param coordinates:
-        :param grid_type:
-        :return:
-        """
-        scores = [self.hotspot_result.super_grids["donor"].value_at_coordinate(coordinates,
-                                                                               tolerance=self.tolerance,
-                                                                               position=False),
-                  self.hotspot_result.super_grids["acceptor"].value_at_coordinate(coordinates,
-                                                                                  tolerance=self.tolerance,
-                                                                                  position=False)
-                  ]
-        d = dict(zip(scores, ["donor", "acceptor"]))
-        return d[max(d.keys())]
-
-    @staticmethod
-    def _atom_type(atom):
-        """
-        from a ccdc Atom, the "atom type" is returned
-        :param a:
-        :return:
-        """
-        if atom.is_donor and atom.is_acceptor:
-            return "doneptor"
-
-        elif atom.is_acceptor:
-            return "acceptor"
-
-        elif atom.is_donor:
-            return "donor"
-
-        elif atom.atomic_symbol == "Xe":
-            return "dummy"
-
-        else:
-            return "apolar"
-
-
-class Results(object):
-    """
-    A Hotspot_results object is returned at the end of a Hotspots calculation. It contains functions for accessing
-    and using the results.
-    """
-
-    def __init__(self, super_grids, protein, buriedness=None, pharmacophore=None):
-        try:
-            self.super_grids = super_grids
-            for probe, g in super_grids.items():
-                b = g.bounding_box
-        except:
-            raise TypeError("Not a valid Grid")
-
-        self.protein = protein
-        self.buriedness = buriedness
-        self.pharmacophore = None
-
-        if pharmacophore:
-            self.pharmacophore = self.get_pharmacophore_model()
-
-    class _HotspotFeature(object):
-        """
-        class to hold polar islands above threshold "_features"
-        purpose: enables feature ranking
-        """
-
-        def __init__(self, feature_type, grid):
-            """
-
-            :param feature_type:
-            :param grid:
-            """
-            self._feature_type = feature_type
-            self._grid = grid
-            self._feature_coordinates = grid.centroid()
-            self._count = (grid > 0).count_grid()
-            self._score_value = self.score_feature()
-
-            # set these
-            self._rank = None
-            self.superstar_results = []
-
-        @property
-        def feature_type(self):
-            return self._feature_type
-
-        @property
-        def grid(self):
-            return self._grid
-
-        @property
-        def feature_coordinates(self):
-            return self._feature_coordinates
-
-        @property
-        def sphere(self):
-            return self._sphere
-
-        @property
-        def count(self):
-            return self._count
-
-        @property
-        def score_value(self):
-            return self._score_value
-
-        @property
-        def rank(self):
-            return self._rank
-
-        def score_feature(self):
-            """
-            returns
-            :return:
-            """
-            nx, ny, nz = self.grid.nsteps
-
-            return sum([self.grid.value(i, j, k)
-                        for i in range(nx) for j in range(ny) for k in range(nz)
-                        if self.grid.value(i, j, k) > 0]) / self.count
-
-    def extract_volume(self):
-        pass
-
-    def score(self, obj=None, tolerance=2):
-        """
-        Given a supported CCDC object, will return the object annotated with Fragment Hotspot scores
-
-        :param obj:
-        :param return_value:
-        :return:
-
-        TODO: Complete this docstring
-        """
-
-        return _Scorer(self, obj, tolerance).scored_object
-
-    def _filter_map(self, g1, g2, tol):
-        """
-        Takes 2 grids of the same size and coordinate frames. Points that are
-        zero in one grid but sampled in the other are
-        set to the mean of their nonzero neighbours.
-        :param tol: int, how many grid points away to consider scores from
-        :param g1: a :class: "ccdc.utilities.Grid" instance
-        :param g2: a :class: "ccdc.utilities.Grid" instance
-        :return: a :class: "ccdc.utilities.Grid" instance
-        """
-
-        def filter_point(x, y, z):
-            loc_arr = np.array(
-                [g[x + i][y + j][z + k] for i in range(-tol, tol + 1) for j in range(-tol, tol + 1) for k in
-                 range(-tol, tol + 1)])
-            if loc_arr[loc_arr > 0].size != 0:
-                #print(np.mean(loc_arr[loc_arr > 0]))
-                new_grid[x][y][z] = np.mean(loc_arr[loc_arr > 0])
-
-        vfilter_point = np.vectorize(filter_point)
-        com_bound_box = g1.bounding_box
-        com_spacing = g1.spacing
-
-        arr1 = g1.get_array()
-        arr2 = g2.get_array()
-
-        b_arr1 = np.copy(arr1)
-        b_arr2 = np.copy(arr2)
-
-        b_arr1[b_arr1 > 0] = 1.0
-        b_arr2[b_arr2 > 0] = -1.0
-
-        diff_arr = b_arr1 + b_arr2
-
-        unmatch1 = np.where(diff_arr == 1)
-        unmatch2 = np.where(diff_arr == -1)
-
-        g = arr1
-        new_grid = np.copy(arr1)
-        vfilter_point(unmatch2[0], unmatch2[1], unmatch2[2])
-        f_arr1 = np.copy(new_grid)
-
-        g = arr2
-        new_grid = np.copy(arr2)
-        vfilter_point(unmatch1[0], unmatch1[1], unmatch1[2])
-        f_arr2 = np.copy(new_grid)
-
-        sel_arr = f_arr1 - f_arr2
-        sel_arr[sel_arr < 0] = 0
-        sel_map = Grid(origin=com_bound_box[0], far_corner=com_bound_box[1], spacing=com_spacing, _grid=None)
-
-        idxs = sel_arr.nonzero()
-        vals = sel_arr[idxs]
-
-        as_triads = zip(*idxs)
-        for (i, j, k), v in zip(as_triads, vals):
-            sel_map._grid.set_value(int(i), int(j), int(k), v)
-
-        return sel_map
-
-    def get_selectivity_map(self, other, tolerance):
-        """
-        Generate maps to highlight selectivity for a target over an off target cavity. Proteins should be aligned
-        by the binding site of interest prior to calculation.
-
-        High scoring regions of a map represent areas of favourable interaction in the target binding site, not
-        present in off target binding site
-
-        :param other: a :class:`hotspots.hotspot_calculation.HotspotResults` instance
-        :param tolerance: <int>, how many grid points away to apply filter to
-        :return: a :class:`hotspots.hotspot_calculation.HotspotResults` instance
-        """
-
-        selectivity_grids = {}
-        for probe in self.super_grids.keys():
-            g1 = self.super_grids[probe]
-            g2 = other.super_grids[probe]
-            og1, og2 = Grid.common_grid([g1, g2])
-            sele = self._filter_map(og1, og2, tolerance)
-            selectivity_grids[probe] = sele
-        hr = Results(selectivity_grids, self.protein, None, None)
-        return hr
-
-    @staticmethod
-    def from_grid_ensembles(res_list, prot_name, charged=False):
-        """
-
-        :param res_list: list of Hotspot.Results
-        :param prot_name: str
-        :param out_dir: str
-        :return: HotspotResults
-        """
-        if charged:
-            probe_list = ["acceptor", "apolar", "donor", "positive", "negative"]
-        else:
-            probe_list = ["acceptor", "apolar", "donor"]
-
-        grid_dic = {}
-
-        for p in probe_list:
-            grid_list_p = [r.super_grids[p].minimal() for r in res_list]
-            ens = _GridEnsemble()
-            grid_dic[p] = ens.from_grid_list(grid_list_p, getcwd(), prot_name, p)
-
-        hr = Results(grid_dic, protein=res_list[0].protein)
-        return hr
-
-    def get_pharmacophore_model(self, identifier="id_01", cutoff=5):
-        """
-        Generates a :class:`hotspots.hotspot_pharmacophore.PharmacophoreModel` instance from peaks in the hotspot maps
-
-
-        :param str identifier: Identifier for displaying multiple models at once
-        :param float cutoff: The score cutoff used to identify islands in the maps. One peak will be identified per island
-        :return: a :class:`hotspots.hotspot_pharmacophore.PharmacophoreModel` instance
-        """
-        return PharmacophoreModel.from_hotspot(self.protein, self.super_grids, identifier=identifier, cutoff=cutoff)
-
-    def get_map_values(self):
-        """
-        get the number zero grid points for the Fragment Hotspot Result
-        :return: dict of str(probe type) by a :class:`numpy.array` (non-zero grid point scores)
-        """
-        data = Figures.histogram(self, False)
-        return data
-
-    def get_histogram(self, fpath="histogram.png"):
-        """
-        get histogram of zero grid points for the Fragment Hotspot Result
-        :param fpath: path to output file
-        :return:
-        """
-        data, plt = Figures.histogram(self, plot)
-        plt.savefig(fpath)
-        return data, plt
-
-    # def get_2D_diagram(self, ligand, fpath="diagram.png", title=False):
-    #     """
-    #
-    #     :param ligand:
-    #     :param fpath:
-    #     :param title:
-    #     :return:
-    #     """
-    #     Figures._2D_diagram(hr, ligand, title=False, output="diagram.png")
-
-    def get_elaboration_potential(self, large_cavities):
-        """
-        Is the hotspot within a drug size cavity:
-        0 = False
-        1 = True
-        TODO: develop a more sophicated method to evaluate elaboration potential
-        TODO: Complete docstring
-        :param large_cavities:
-        :return:
-        """
-        centroid = self.location.centroid()
-        cavity = [c for c in large_cavities if c.contains_point(centroid)]
-
-        if len(cavity) == 0:
-            return 0
-        else:
-            return 1
-
-    def _get_superstar_profile(self, feature_radius=1.5, nthreads=6, features=None, best_volume=None):
-        """
-        EXPERIMENTAL
-        :return:
-        """
-        # set additional object properties
-        if features:
-            self.features = features
-        else:
-            self.features = self._get_features(threshold=5, min_feature_size=6)
-
-        if best_volume:
-            self.best_volume = best_volume
-        else:
-            self.best_volume = Grid.get_single_grid(self.super_grids, mask=False)
-
-        self.feature_spheres = self.best_volume.copy_and_clear()
-        for feat in self.features:
-            self.feature_spheres.set_sphere(point=feat.feature_coordinates,
-                                            radius=feature_radius,
-                                            value=1,
-                                            scaling="None"
-                                            )
-
-        # superstar run
-        centroid = [self.best_volume.centroid()]
-        a = AtomicHotspot()
-        a.settings.atomic_probes = ["carbonyl_oxygen", "carboxylate", "pyramidal_r3n", "water_oxygen"]
-
-        self.superstar_result = a.calculate(protein=self.protein,
-                                            nthreads=nthreads,
-                                            cavity_origins=centroid)
-
-        self.ss = []
-
-        # find overlap
-        for r in self.superstar_result:
-            common_spheres, common_result = Grid.common_grid([self.feature_spheres, r.grid])
-            r.grid = (common_spheres & common_result) * common_result
-
-        # assign island to Hotspot Feature
-        feat_id = []
-        ss_id = []
-        score = []
-        import pandas as pd
-
-        for i, feat in enumerate(self.features):
-
-            for r in self.superstar_result:
-                feat_id.append(i)
-                ss_id.append(r.identifier)
-
-                ss_dict = {Helper.get_distance(feat.feature_coordinates, island.centroid()): island
-                           for island in r.grid.islands(threshold=1)
-                           if Helper.get_distance(feat.feature_coordinates, island.centroid()) < 1}
-
-                if len(ss_dict) == 0:
-                    g = r.grid.copy_and_clear()
-
-                else:
-                    shortest = sorted([f[0] for f in ss_dict.items()], reverse=False)[0]
-                    g = ss_dict[shortest]
-
-                feat.superstar_results.append(AtomicHotspotResult(identifier=r.identifier,
-                                                                  grid=g,
-                                                                  buriedness=None)
-                                              )
-
-                score.append(g.grid_score(threshold=1, percentile=50))
-
-        return pd.DataFrame({"feature_id": feat_id, "interaction": ss_id, "score": score})
-
-    @staticmethod
-    def _get_features(interaction_dict, threshold=5, min_feature_gp=6, excluded=["apolar"]):
-        """
-        returns Hotspot Feature object with a score to enable ranking
-        :param probe:
-        :param g:
-        :return:
-        """
-        f = []
-        for probe, g in interaction_dict.items():
-            if len(g.islands(threshold=threshold)) > 0:
-                for island in g.islands(threshold=threshold):
-                    if (island > threshold).count_grid() > min_feature_gp and probe not in excluded:
-                        f.append(Results._HotspotFeature(probe, island))
-        return f
-
-    def _rank_features(self):
-        """
-        rank _features based upon feature score (TO DO: modify score if required)
-        :return:
-        """
-        feature_by_score = {feat.score_value: feat for feat in self.features}
-        score = sorted([f[0] for f in feature_by_score.items()], reverse=True)
-        for i, key in enumerate(score):
-            feature_by_score[key]._rank = int(i + 1)
-
-    def extract_pocket(self, whole_residues=False):
-        """
-        Create a :class:`ccdc.Protein` containing atoms or residues that have a score > 0
-
-        :param bool whole_residues: whether to include all residue atoms if only a subset have a score > 0
-        :return: a :class:`ccdc.Protein` instance
-        """
-        prot_scores = self.score_protein()
-        pocket = self.protein.copy()
-        pocket.remove_hydrogens()
-        for residue in pocket.residues:
-            keep_residue = False
-            for atom in residue.atoms:
-                a_id = "{0}/{1}/{2}".format(residue.chain_identifier, residue.identifier.split(':')[1][3:],
-                                            atom.label)
-                atom_type = self._get_atom_type(atom)
-
-                if atom_type == 'doneptor':
-                    score = max([prot_scores[a_id]['donor'], prot_scores[a_id]['acceptor']])
-                else:
-                    score = prot_scores[a_id][atom_type]
-
-                if score > 0:
-                    keep_residue = True
-                elif score == 0 and not whole_residues:
-                    pocket.remove_atom(atom)
-
-            if whole_residues and not keep_residue:
-                pocket.remove_atoms(residue.atoms)
-        return pocket
-
-    def _ngl_widget(self, out_dir=None):
-        """
-        jupyter notebook --NotebookApp.iopub_data_rate_limit=10000000000.0
-        creates ngl widget from hotspot. For use in ipython notebooks
-        :param str out_dir:
-        :return:
-        """
-        import nglview as nv
-        from ipywidgets import IntSlider, interact
-
-        color_dict = {"apolar": "yellow",
-                      "donor": "blue",
-                      "acceptor": "red",
-                      "negative": "magenta",
-                      "positive": "cyan"}
-        if out_dir:
-            out = Helper.get_out_dir(out_dir)
-        else:
-            out = tempfile.mkdtemp()
-
-        for p, g in self.super_grids.items():
-            g.write(join(out, "{}.ccp4".format(p)))
-
-        with MoleculeWriter(join(out, "protein.pdb")) as w:
-            w.write(self.protein)
-
-        view = nv.NGLWidget()
-        view.add_component(join(out, "protein.pdb"))
-
-        k = self.super_grids.keys()
-        for i, p in enumerate(k):
-            view.add_component(join(out, "{}.ccp4".format(p)))
-            view.add_representation('isosurface', component=i + 1)
-            view.update_representation(component=i + 1, color=color_dict[p])
-
-        @interact(x=IntSlider(description="HS Score", min=0, max=30, step=1))
-        def f(x):
-            view.update_representation(component=1, isolevel=int(x), isoleveltype='value')
-            view.update_representation(component=2, isolevel=int(x), isoleveltype='value')
-            view.update_representation(component=3, isolevel=int(x), isoleveltype='value')
-            view.update_representation(component=4, isolevel=int(x), isoleveltype='value')
-            view.update_representation(component=5, isolevel=int(x), isoleveltype='value')
-
-        return view
-
-
-=======
->>>>>>> 0b03ce87
-class Runner(object):
-    """
-    A class for running Fragment Hotspot Map calculations
-    """
-
-    class Settings(object):
-        """
-        :param int nrotations: number of rotations (keep it below 10**6)
-        :param float apolar_translation_threshold: translate probe to grid points above this threshold. Give lower values for greater sampling. Default 15
-        :param float polar_translation_threshold: translate probe to grid points above this threshold. Give lower values for greater sampling. Default 15
-        :param bool polar_contributions: allow carbon atoms of probes with polar atoms to contribute to the apolar output map.
-        :param bool return_probes: Generate a sorted list of molecule objects, corresponding to probe poses
-        :param bool sphere_maps: When setting the probe score on the output maps, set it for a sphere (radius 1.5) instead of a single point.
-        """
-
-        def __init__(self, nrotations=3000, apolar_translation_threshold=15, polar_translation_threshold=15,
-                     polar_contributions=False, return_probes=False, sphere_maps = False):
-            self.nrotations = nrotations
-            self.apolar_translation_threshold = apolar_translation_threshold
-            self.polar_translation_threshold = polar_translation_threshold
-            self.polar_contributions = polar_contributions
-            self.return_probes = return_probes
-            self.sphere_maps = sphere_maps
-
-        @property
-        def _num_gp(self):
-            """
-            number of grid point for a given volume
-            :return:
-            """
-            return int(float(500) / self.nrotations ** 3)
-
-    class _Sampler(object):
-        """
-        Samples one or more grids with a probe molecule
-        """
-
-        def __init__(self, *grids, **kw):
-            """
-            Settings used to run fragment-hotspot-maps script
-
-            :param grids: list, list of :class:`ccdc.utilities.Grid` instances
-            :param kw: 'settings'
-            """
-
-            self.grids = grids
-            self.grid_dic = {}
-            for g in grids:
-                self.grid_dic[g.name] = g
-            settings = kw.get('settings')
-            if settings is None:
-                settings = self.Settings()
-
-            self.settings = settings
-            self.probe_grids = [_SampleGrid(g.name, g.grid.copy_and_clear(), g.atom_predicate) for g in self.grids]
-
-        def get_priority_atom(self, molecule):
-            """
-            Select priority atom. Select polar atom. If multiple polar atoms, select the one furthest from the centre of
-            geometry. If no polar atoms, select atom furthest from centre of geometry
-
-            :param molecule: a :class: `ccdc.molecule.Molecule` instance
-            :return: a :class: `ccdc.molecule.Molecule` instance, str atom type
-            """
-            c = molecule.centre_of_geometry()
-            polar_atoms = [a for a in molecule.atoms if a.is_donor or a.is_acceptor]
-            atom_by_distance = {}
-            if len(polar_atoms) > 0:
-                for a in polar_atoms:
-                    d = Helper.get_distance(c, a.coordinates)
-                    atom_by_distance[d] = a
-            else:
-                for a in molecule.atoms:
-                    d = Helper.get_distance(c, a.coordinates)
-                    atom_by_distance[d] = a
-
-            greatest_distance = sorted(atom_by_distance.keys())[0]
-            priority_atom = atom_by_distance[greatest_distance]
-
-            pa_type = None
-            if priority_atom.formal_charge != 0:
-                if priority_atom.formal_charge < 0:
-                    pa_type = "negative"
-                elif priority_atom.formal_charge > 0:
-                    pa_type = "positive"
-            else:
-                if priority_atom.is_acceptor:
-                    pa_type = "acceptor"
-                elif priority_atom.is_donor:
-                    pa_type = "donor"
-                else:
-                    pa_type = "apolar"
-
-            return priority_atom, pa_type
-
-        def get_translation_points(self, priority_atom_type):
-            """
-            returns a list of coordinates that are greater than the threshold, that the probe will be translated to
-
-            :param priority_atom_type: str, atomic interaction type
-            :return: list, list of :class: `ccdc.molecule.Molecule` instances
-            """
-            translate_probe = []
-            wg = self.grid_dic[priority_atom_type]
-
-            if priority_atom_type == 'apolar':
-                translation_threshold = self.settings.apolar_translation_threshold
-            else:
-                translation_threshold = self.settings.polar_translation_threshold
-            hs = wg.grid.islands(translation_threshold)
-            for g in hs:
-                nx, ny, nz = g.nsteps
-
-                maxima = [g.indices_to_point(i, j, k)
-                          for i in range(nx) for j in range(ny) for k in range(nz)
-                          if g.value(i, j, k) >= translation_threshold]
-
-                translate_probe = translate_probe + maxima
-            return translate_probe
-
-        def generate_rand_quaternions(self):
-            """
-            Returns a list of random quaternions. Length matches settings.nrotations
-
-            :return: tup, (a,b,c,d)
-            """
-            quaternions = []
-            i = 1
-            if self.settings.nrotations > 1:
-                while i <= self.settings.nrotations:
-                    r1 = random.uniform(-1, 1)
-                    r2 = random.uniform(-1, 1)
-                    s1 = r1 * r1 + r2 * r2
-                    if s1 < 1:
-                        r3 = random.uniform(-1, 1)
-                        r4 = random.uniform(-1, 1)
-
-                        s2 = r3 * r3 + r4 * r4
-                        if s2 < 1:
-                            q = (r1, r2, r3 * (np.sqrt((1 - s1) / s2)), r4 * (np.sqrt((1 - s1) / s2)))
-                            quaternions.append(q)
-
-                            i += 1
-
-            return quaternions
-
-        @staticmethod
-        def score(values):
-            """
-            Calculate geometric mean of scores
-
-            :param values: float, scores of atoms in probe
-            :return: float, geometric mean of probe atom scores
-            """
-
-            return reduce(operator.__mul__, values, 1.0) ** (1. / len(values))
-
-        def sample_pose(self, trans, active_atoms_dic, probe):
-            """
-            Return a pose score (as defined by the score(self,dic) function) and a dictionary of atom:scores
-
-            :param trans: list of translations
-            :param active_atoms_dic: dict {"interaction type": "atoms to be scored"}
-            :param probe: str, interaction_type
-            :return:
-            """
-            if probe == "negative" or probe == "positive":
-                atoms = [g.mol.atoms for g in self.grids if g.name == "positive"][0]
-                weight = int(6 / len([a for a in atoms if str(a.atomic_symbol) == "C"]))
-
-                apolar_values = [g.sample(active_atoms_dic[g.name], trans) for g in self.grids if
-                                 len(active_atoms_dic[g.name]) > 0 and g.name == "apolar"] * weight
-                charged_values = [g.sample(active_atoms_dic[g.name], trans) for g in self.grids if
-                                  len(active_atoms_dic[g.name]) > 0 and g.name != "apolar"]
-                values = apolar_values + charged_values
-
-            else:
-                values = [g.sample(active_atoms_dic[g.name], trans) for g in self.grids if
-                          len(active_atoms_dic[g.name]) > 0]
-            scores = [item for sublist in values for item in sublist]
-            return self.score(scores)
-
-        def update_out_grids(self, score, active_coordinates_dic, trans):
-            """
-            For active atoms for a given grid, set closest grid point value to score, unless already set to a higher
-            value
-
-            :param score: float, score of a given probe
-            :param active_coordinates_dic:
-            :param trans: list of translations
-            :return:
-            """
-
-            for pg in self.probe_grids:
-                actives = active_coordinates_dic[pg.name]
-                if len(actives) == 0:
-                    continue
-                for a in actives:
-                    coords = pg.add_coordinates(a, trans)
-                    i, j, k = pg.grid.point_to_indices(coords)
-                    orig_value = pg.grid.value(i, j, k)
-                    #
-                    if self.settings.sphere_maps:
-                        if score > orig_value:
-                            pg.grid.set_sphere(coords, 1.5, score-orig_value)
-                    else:
-                        pg.grid.set_value(i, j, k, max(score, orig_value))
-
-        def get_active_coordinates(self):
-            """
-            Returns a dictionary of {grid_name:[Coordinates]}
-
-            :return:
-            """
-            active_coords_dic = {
-                g.name: [a.coordinates for a in g._active_atoms]
-                for g in self.grids
-            }
-
-            return active_coords_dic
-
-        def sample(self, molecule, probe):
-            """
-            Sample the grids according to the settings
-
-            :param molecule:
-            :param probe: str, interaction type, (donor, acceptor, negative, positive, apolar)
-            :return:
-            """
-            priority_atom, priority_atom_type = self.get_priority_atom(molecule)
-            translate_points = self.get_translation_points(priority_atom_type)
-            molecule.remove_hydrogens()
-            quaternions = self.generate_rand_quaternions()
-
-            print("\n    nRotations:", len(quaternions), "nTranslations:", len(translate_points), "probename:", probe)
-
-            for g in self.grids:
-                g.set_molecule(molecule, True)
-
-            for g in self.probe_grids:
-                g.set_molecule(molecule, self.settings.polar_contributions)
-
-            for q in tqdm(quaternions):
-                molecule.apply_quaternion(q)
-                priority_atom_coordinates = priority_atom.coordinates
-                active_coordinates_dic = self.get_active_coordinates()
-
-                for priority_atom_point in translate_points:
-
-                    translation = [priority_atom_point[i] - priority_atom_coordinates[i]
-                                   for i in xrange(0, len(priority_atom_coordinates))]
-
-                    score = self.sample_pose(translation, active_coordinates_dic, probe)
-                    if score < 1:
-                        continue
-                    self.update_out_grids(score, active_coordinates_dic, translation)
-
-                    if self.settings.return_probes:
-                        high_scoring_probes = {}
-                        if score < 5:
-                            continue
-                        if score > 14:
-                            m = molecule.copy()
-                            m.translate(translation)
-                            m.identifier = "{}".format(score)
-
-                            try:
-                                high_scoring_probes[score].append(m)
-                            except KeyError:
-                                high_scoring_probes[score] = [m]
-
-            if self.settings.return_probes:
-                sampled_probes = []
-                for key in sorted(high_scoring_probes.iterkeys(), reverse=True):
-                    sampled_probes.extend(high_scoring_probes[key])
-
-                if len(sampled_probes) > 10000:
-                    return sampled_probes[:10000]
-                else:
-                    return sampled_probes
-
-    def __init__(self, settings=None):
-        self.out_grids = {}
-        self.super_grids = {}
-        self.buriedness = None
-
-        if settings is None:
-            self.sampler_settings = self.Settings()
-        else:
-            self.sampler_settings = settings
-
-    @property
-    def protein(self):
-        return self._protein
-
-    @protein.setter
-    def protein(self, prot):
-        if isinstance(prot, Protein):
-            self._protein = prot
-        else:
-            raise TypeError("`ccdc.protein.Protein` must be supplied. Hint: Use Protein.from_file()")
-
-    @property
-    def charged_probes(self):
-        return self._charged_probes
-
-    @charged_probes.setter
-    def charged_probes(self, option):
-        if type(option) is bool:
-            self._charged_probes = option
-        else:
-            raise TypeError("Expecting a bool, got {} instead".format(type(option)))
-
-    @property
-    def probe_size(self):
-        return self._probe_size
-
-    @probe_size.setter
-    def probe_size(self, size):
-        if size in range(3, 8):
-            self._probe_size = size
-        else:
-            raise ValueError("Probe size must be an integer between 3-7")
-
-    @property
-    def buriedness_method(self):
-        return self._buriedness_method
-
-    @buriedness_method.setter
-    def buriedness_method(self, method):
-        method = method.lower()
-        if method == 'ghecom':
-            if sys.platform == 'linux' or sys.platform == 'linux2':
-                if 'GHECOM_EXE' in environ:
-                    self._buriedness_method = method
-                else:
-                    raise EnvironmentError("Must set Ghecom environment variable")
-            else:
-                raise OSError('Ghecom is only supported on linux')
-
-        elif method == 'ligsite':
-            if sys.platform == 'linux' or sys.platform == 'linux2':
-                print("RECOMMENDATION: you have chosen LIGSITE as buriedness method, ghecom is recommended")
-            self._buriedness_method = method
-
-        else:
-            raise ValueError("Buriedness method must be 'ghecom' (default) or 'ligsite")
-
-    @property
-    def cavities(self):
-        return self._cavities
-
-    @cavities.setter
-    def cavities(self, obj):
-        if obj is not None:
-            if isinstance(obj, list) or isinstance(obj, tuple):
-                if isinstance(obj, Coordinates):
-                    try:
-                        x = obj.x
-                        self._cavities = [obj]
-                    except AttributeError:
-                        self._cavities = obj
-
-                    self._cavities = [obj]
-                elif isinstance(obj[0], Molecule):
-                    self._cavities = [m.centre_of_geometry() for m in obj]
-                elif isinstance(obj[0], Cavity):
-                    self._cavities = [Helper.cavity_centroid(c) for c in obj]
-                else:
-                    print("WARNING! Failed to detected cavity, Atomic Hotspot detection to run on whole protein")
-                    self._cavities = None
-
-            elif isinstance(obj, Molecule):
-                self._cavities = [obj.centre_of_geometry()]
-            elif isinstance(obj, Cavity):
-                self._cavities = [Helper.cavity_centroid(obj)]
-
-            else:
-                print("WARNING! Failed to detected cavity, Atomic Hotspot detection to run on whole protein")
-                self._cavities = None
-        else:
-            self._cavities = None
-
-    @property
-    def nprocesses(self):
-        return self._nprocesses
-
-    @nprocesses.setter
-    def nprocesses(self, num):
-        num = int(num)
-        if num in range(0, int(multiprocessing.cpu_count())):
-            self._nprocesses = num
-        else:
-            raise OSError("CPU count = {}".format(multiprocessing.cpu_count()))
-
-    @property
-    def sampler_settings(self):
-        return self._sampler_settings
-
-    @sampler_settings.setter
-    def sampler_settings(self, settings):
-        if isinstance(settings, self.Settings):
-            self._sampler_settings = settings
-        else:
-            self._sampler_settings = None
-
-    def _get_weighted_maps(self):
-        """
-        weight superstar output by burriedness
-        :return: a list of :class:`WeightedResult` instances
-        """
-        results = []
-        for s in self.superstar_grids:
-            g, b = Grid.common_grid([s.grid, self.buriedness], padding=1)
-            weighted_grid = g * b
-            results.append(_WeightedResult(s.identifier, weighted_grid))
-
-        return results
-
-    def _get_out_maps(self, probe, grid_dict, return_probes=False):
-        """
-        Function to organise sampling of weighted superstar maps by molecular probes
-
-        :param probe:
-        :param grid_dict:
-        :return:
-        """
-
-        donor_grid = _SampleGrid('donor', grid_dict['donor'], _SampleGrid.is_donor)
-        acceptor_grid = _SampleGrid('acceptor', grid_dict['acceptor'], _SampleGrid.is_acceptor)
-        apolar_grid = _SampleGrid('apolar', grid_dict['apolar'], _SampleGrid.is_apolar)
-
-        if self.charged_probes:
-            negative_grid = _SampleGrid('negative', grid_dict['negative'], _SampleGrid.is_negative)
-            positive_grid = _SampleGrid('positive', grid_dict['positive'], _SampleGrid.is_positive)
-
-        kw = {'settings': self.sampler_settings}
-        if self.charged_probes:
-            self.sampler = self._Sampler(apolar_grid, donor_grid, acceptor_grid, negative_grid, positive_grid, **kw)
-        else:
-            self.sampler = self._Sampler(apolar_grid, donor_grid, acceptor_grid, **kw)
-
-        probe_path = pkg_resources.resource_filename('hotspots', 'probes/')
-
-        if self.charged_probes:
-            if probe == "negative" or probe == "positive":
-                mol = MoleculeReader(join(probe_path, "rotate-{}_{}_flat.mol2".format(probe, "test")))[0]
-            else:
-                mol = MoleculeReader(join(probe_path, "rotate-{}_{}_flat.mol2".format(probe, self.probe_size)))[0]
-        else:
-            mol = MoleculeReader(join(probe_path, "rotate-{}_{}_flat.mol2".format(probe, self.probe_size)))[0]
-
-        probes = self.sampler.sample(mol, probe=probe)
-
-        for pg in self.sampler.probe_grids:
-            if pg.name.lower() == probe:
-                try:
-                    self.out_grids[pg.name].append(pg.grid)
-                except KeyError:
-                    self.out_grids[pg.name] = [pg.grid]
-
-        if return_probes:
-            return probes
-
-    def _calc_hotspots(self, return_probes=False):
-        """
-        Function for overall organisation of hotspot calculation
-        :return:
-        """
-        print("Start atomic hotspot detection\n        Processors: {}".format(self.nprocesses))
-        a = AtomicHotspot()
-        a.settings.atomic_probes = {"apolar": "AROMATIC CH CARBON",
-                                    "donor": "UNCHARGED NH NITROGEN",
-                                    "acceptor": "CARBONYL OXYGEN"}
-        if self.charged_probes:
-            a.settings.atomic_probes = {"negative": "CARBOXYLATE OXYGEN", "positive": "CHARGED NH NITROGEN"}
-
-        probe_types = a.settings.atomic_probes.keys()
-        print(__name__)
-
-        self.superstar_grids = a.calculate(protein=self.protein,
-                                           nthreads=self.nprocesses,
-                                           cavity_origins=self.cavities)
-
-        print("Atomic hotspot detection complete\n")
-
-        print("Start buriedness calcualtion")
-        if self.buriedness_method.lower() == 'ghecom' and self.buriedness is None:
-            print("    method: Ghecom")
-            out_grid = self.superstar_grids[0].buriedness.copy_and_clear()
-            b = _Buriedness(protein=self.protein,
-                            out_grid=out_grid)
-            self.buriedness = b.calculate_buriedness().grid
-        elif self.buriedness_method.lower() == 'ligsite' and self.buriedness is None:
-            print("    method: LIGSITE")
-            self.buriedness = Grid.get_single_grid(grd_dict={s.identifier: s.buriedness for s in self.superstar_grids},
-                                                   mask=False)
-
-        self.weighted_grids = self._get_weighted_maps()
-
-        print("Buriedness calcualtion complete\n")
-
-        print("Start sampling")
-        grid_dict = {w.identifier: w.grid for w in self.weighted_grids}
-
-        for probe in probe_types:
-            if return_probes:
-                self.sampled_probes.update(probe, self._get_out_maps(probe, grid_dict))
-
-            else:
-                self._get_out_maps(probe, grid_dict)
-
-        print("Sampling complete\n")
-
-    def prepare_protein(self):
-        """
-        default protein preparation settings on the protein
-        :return:
-        """
-        self.protein.remove_all_waters()
-        for lig in self.protein.ligands:
-            self.protein.remove_ligand(lig.identifier)
-        self.protein.remove_all_metals()
-
-    def from_protein(self, protein, charged_probes=False, probe_size=7, buriedness_method='ghecom',
-                     cavities=None, nprocesses=1, settings=None):
-        """
-
-        :param protein: a :class:`ccdc.protein.Protein` instance
-        :param bool charged_probes: If True include positive and negative probes
-        :param int probe_size: Size of probe in number of heavy atoms (3-8 atoms)
-        :param str buriedness_method: Either 'ghecom' or 'ligsite'
-        :param cavities: Coordinate or :class:`ccdc.cavity.Cavity` or :class:`ccdc.molecule.Molecule` or list, algorithm run on parsed cavity
-        :param nprocesses: int, number of CPU's used
-        :param settings: a :class:`hotspots.calculation.Runner.Settings`, holds the sampler settings
-        :return: :class:`hotspots.calculation.Results` instance
-
-        """
-
-        start = time.time()
-        self.protein = protein
-        self.charged_probes = charged_probes
-        self.probe_size = probe_size
-        self.buriedness_method = buriedness_method
-        self.cavities = cavities
-        self.nprocesses = nprocesses
-        if settings is None:
-            self.sampler_settings = self.Settings()
-        else:
-            self.sampler_settings = settings
-
-        self._calc_hotspots()  # return probes = False by default
-        self.super_grids = {p: g[0] for p, g in self.out_grids.items()}
-
-        print("Runtime = {}seconds".format(time.time() - start))
-
-        return Results(super_grids=self.super_grids,
-                       protein=self.protein,
-                       buriedness=self.buriedness)
-
-    def from_pdb(self, pdb_code, charged_probes=False, probe_size=7, buriedness_method='ligsite', nprocesses=3,
-                 settings=None):
-        """
-
-        :param pdb_code:
-        :return:
-        """
-        tmp = tempfile.mkdtemp()
-        PDBResult(identifier=pdb_code).download(out_dir=tmp)
-
-        fname = join(tmp, "{}.pdb".format(pdb_code))
-        self.protein = Protein.from_file(fname)
-
-        print(self.protein.atoms)
-        self.prepare_protein()
-        self.charged_probes = charged_probes
-        self.probe_size = probe_size
-        self.buriedness_method = buriedness_method
-        self.cavities = Cavity.from_pdb_file(fname)
-        self.nprocesses = nprocesses
-
-        if settings is None:
-            self.sampler_settings = self.Settings()
-        else:
-            self.sampler_settings = settings
-
-        self._calc_hotspots()
-        self.super_grids = {p: g[0] for p, g in self.out_grids.items()}
-        return Results(super_grids=self.super_grids,
-                       protein=self.protein,
-                       buriedness=self.buriedness)
-<<<<<<< HEAD
-
-
-def main():
-    print("This is being run from the command line")
-
-
-if __name__ == '__main__':
-    main()
-=======
-
-
->>>>>>> 0b03ce87
+#!/usr/bin/env python
+
+"""
+More information about the fragment hotspot maps method is available from:
+    Radoux, C.J. et. al., Identifying the Interactions that Determine Fragment Binding at Protein Hotspots J. Med. Chem.
+    2016, 59 (9), 4314-4325
+    dx.doi.org/10.1021/acs.jmedchem.5b01980
+"""
+from __future__ import print_function, division
+
+import copy
+import multiprocessing
+import operator
+import random
+import sys
+import tempfile
+import time
+from os import system, environ, getcwd
+from os.path import join
+
+import numpy as np
+import pkg_resources
+from atomic_hotspot_calculation import AtomicHotspot, AtomicHotspotResult
+from ccdc.cavity import Cavity
+from ccdc.io import MoleculeWriter, MoleculeReader
+from ccdc.molecule import Molecule, Coordinates
+from ccdc.protein import Protein
+from ccdc.utilities import PushDir
+from grid_extension import Grid, _GridEnsemble
+from result import Results
+from hs_pharmacophore import PharmacophoreModel
+from hs_utilities import Figures, Helper
+from scipy.stats import percentileofscore
+from tqdm import tqdm
+from pdb_python_api import PDBResult
+
+
+class _Buriedness(object):
+    """
+    class to handle ghecom run
+    """
+
+    class Settings(object):
+        """
+        settings for ghecom run
+        """
+
+        def __init__(self):
+            self.ghecom_executable = None
+            self.grid_spacing = 0.5
+            self.radius_min_large_sphere = 2.5
+            self.radius_max_large_sphere = 9.5
+            self.protein = None
+            self.out_grid = None
+            self.mode = "M"
+            self.working_directory = tempfile.mkdtemp()
+            self.in_name = join(self.working_directory, "protein.pdb")
+            self.out_name = join(self.working_directory, "ghecom_out.pdb")
+
+    def __init__(self, protein, out_grid=None, settings=None):
+        """
+        initialises buriedness calculation settings
+        :param protein: `ccdc.protein.Protein`
+        :param out_grid: `hotspots.grid_extension.Grid`
+        :param settings: `hotspots.hotspot_calculation.Buriedness.Settings`
+        """
+
+        if settings is None:
+            settings = self.Settings()
+
+        self.settings = settings
+        self.settings.protein = protein
+        self.settings.out_grid = out_grid
+
+    def calculate_buriedness(self):
+        """
+        uses system call to execute cmd line buriedness calculation (using ghecom)
+        :return: a :class: `GhecomResult` instance
+        """
+
+        with PushDir(self.settings.working_directory):
+            if self.settings.protein is not None:
+                with MoleculeWriter('protein.pdb') as writer:
+                    writer.write(self.settings.protein)
+
+            cmd = "{} {} -M {} -gw {} -rli {} -rlx {} -opoc {}".format(environ['GHECOM_EXE'],
+                                                                       self.settings.in_name,
+                                                                       self.settings.mode,
+                                                                       self.settings.grid_spacing,
+                                                                       self.settings.radius_min_large_sphere,
+                                                                       self.settings.radius_max_large_sphere,
+                                                                       self.settings.out_name)
+
+            system(cmd)
+
+        return _BuriednessResult(self.settings)
+
+
+class _BuriednessResult(object):
+    """
+    class to handle the buriedness calculation result
+    """
+
+    def __init__(self, settings):
+        self.settings = settings
+        if self.settings.out_grid:
+            self.grid = self.settings.out_grid
+        else:
+            self.grid = Grid.initalise_grid([atom.coordinates for atom in self.settings.protein.atoms],
+                                            padding=2)
+        self.update_grid()
+
+    def update_grid(self):
+        """
+        write buriedness values to empty grid
+        :return: None
+        """
+        lines = Helper.get_lines_from_file(self.settings.out_name)
+        for line in lines:
+            if line.startswith("HETATM"):
+                coordinates = (float(line[31:38]), float(line[39:46]), float(line[47:54]))
+                rinacc = float(line[61:66])
+                i, j, k = self.grid.point_to_indices(coordinates)
+                x, y, z = self.grid.nsteps
+                if 0 < i < x and 0 < j < y and 0 < k < z:
+                    self.grid.set_value(i, j, k, 9.5 - rinacc)
+
+
+class _WeightedResult(object):
+    """
+    class to hold weighted grids
+    """
+
+    def __init__(self, identifier, grid):
+        self.identifier = identifier
+        self.grid = grid
+
+
+class _SampleGrid(object):
+    """
+    class to handle sampled grids
+    """
+
+    def __init__(self, name, grid, atom_predicate):
+        """
+        attributes of SampleGrid
+        :param name: str, name of probe (donor, acceptor, apolar, positive, negative)
+        :param grid: a :class: `ccdc.utilities.Grid` instance
+        :param atom_predicate: atom_predicate will be used to select atoms of a molecule for sampling
+        """
+        self.name = name
+        self.grid = grid
+        self.atom_predicate = atom_predicate
+        self.mol = None
+
+    @staticmethod
+    def add_coordinates(coord, trans):
+        """
+        provides a coordinate list of atoms to be scored be scored in the SampleGrid
+        :param coord: tup, (float(x), float(y), float(z)), set of atomic coordinates for "active" coordinates
+        :param trans: tup, (float(x), float(y), float(z)), set of translations to translate probes to points
+        above threshold
+        :return: list of tup
+        """
+
+        return [coord[i] + trans[i] for i in xrange(0, len(trans))]
+
+    def sample(self, coordinate_list, trans):
+        """
+        score Molecule in grids for which it has active atoms
+        :param coordinate_list: list, set of coordinates of translated and rotated probe atoms to be scored
+        :param trans:
+        :return:
+        """
+
+        try:
+            return [self.grid._grid.value(self.add_coordinates(c, trans)) for c in coordinate_list]
+        except RuntimeError:
+            return [0]
+
+    def set_molecule(self, mol, polar_contribution):
+        """
+        set which atoms match the grid
+        probes with polar atoms contribute do not contribute to apolar maps as this leads to artefacts
+
+        :param mol:
+        :param polar_contribution:
+        :return:
+        """
+        self.mol = mol
+        if self.name == 'apolar' and not polar_contribution and len([a for a in mol.atoms
+                                                                     if a.is_donor or a.is_acceptor]) > 0:
+            self._active_atoms = []
+        elif not hasattr(self, '_active_atoms'):
+            self._active_atoms = [a for a in self.mol.atoms if self.atom_predicate(a)]
+
+    @staticmethod
+    def is_donor(a):
+        """
+        returns true if a given atom is a donor
+
+        :param a: a `ccdc.molecule.Atom` instance
+        :return: bool, true if the atom classification is "donor"
+        """
+
+        if a.is_donor and a.formal_charge == 0:
+            return True
+        else:
+            return False
+
+    @staticmethod
+    def is_acceptor(a):
+        """
+        returns true if a given atom is a acceptor
+
+        :param a: a `ccdc.molecule.Atom` instance
+        :return: bool, true if the atom classification is "acceptor"
+        """
+        if a.is_acceptor and a.formal_charge == 0:
+            return True
+        else:
+            return False
+
+    @staticmethod
+    def is_apolar(a):
+        """
+        returns true if a given atom is a apolar
+
+        :param a: a `ccdc.molecule.Atom` instance
+        :return: bool, true if the atom classification is "apolar"
+        """
+        if a.is_donor or a.is_acceptor or a.formal_charge != 0 or a.atomic_symbol == "Xe":
+            return False
+        else:
+            return True
+
+    @staticmethod
+    def is_positive(a):
+        """
+        returns true if a given atom is a positively charged
+
+        :param a: a `ccdc.molecule.Atom` instance
+        :return: bool, true if the atom is positively charged
+        """
+        return a.formal_charge > 0
+
+    @staticmethod
+    def is_negative(a):
+        """
+        returns true if a given atom is a negatively charged
+
+        :param a: a `ccdc.molecule.Atom` instance
+        :return: bool, true if the atom is negatively charged
+        """
+        return a.formal_charge < 0
+
+    @staticmethod
+    def is_aromatic(a):
+        """
+        returns true if a given atom is aromatic
+
+        :param a: a `ccdc.molecule.Atom` instance
+        :return: bool, true if the atom is aromatic
+        """
+        return a.atomic_symbol == 'C' and a.is_cyclic and any(b.atom_type == 'aromatic' for b in a.bonds)
+
+
+class Runner(object):
+    """
+    A class for running Fragment Hotspot Map calculations
+    """
+
+    class Settings(object):
+        """
+        :param int nrotations: number of rotations (keep it below 10**6)
+        :param float apolar_translation_threshold: translate probe to grid points above this threshold. Give lower values for greater sampling. Default 15
+        :param float polar_translation_threshold: translate probe to grid points above this threshold. Give lower values for greater sampling. Default 15
+        :param bool polar_contributions: allow carbon atoms of probes with polar atoms to contribute to the apolar output map.
+        :param bool return_probes: Generate a sorted list of molecule objects, corresponding to probe poses
+        :param bool sphere_maps: When setting the probe score on the output maps, set it for a sphere (radius 1.5) instead of a single point.
+        """
+
+        def __init__(self, nrotations=3000, apolar_translation_threshold=15, polar_translation_threshold=15,
+                     polar_contributions=False, return_probes=False, sphere_maps = False):
+            self.nrotations = nrotations
+            self.apolar_translation_threshold = apolar_translation_threshold
+            self.polar_translation_threshold = polar_translation_threshold
+            self.polar_contributions = polar_contributions
+            self.return_probes = return_probes
+            self.sphere_maps = sphere_maps
+
+        @property
+        def _num_gp(self):
+            """
+            number of grid point for a given volume
+            :return:
+            """
+            return int(float(500) / self.nrotations ** 3)
+
+    class _Sampler(object):
+        """
+        Samples one or more grids with a probe molecule
+        """
+
+        def __init__(self, *grids, **kw):
+            """
+            Settings used to run fragment-hotspot-maps script
+
+            :param grids: list, list of :class:`ccdc.utilities.Grid` instances
+            :param kw: 'settings'
+            """
+
+            self.grids = grids
+            self.grid_dic = {}
+            for g in grids:
+                self.grid_dic[g.name] = g
+            settings = kw.get('settings')
+            if settings is None:
+                settings = self.Settings()
+
+            self.settings = settings
+            self.probe_grids = [_SampleGrid(g.name, g.grid.copy_and_clear(), g.atom_predicate) for g in self.grids]
+
+        def get_priority_atom(self, molecule):
+            """
+            Select priority atom. Select polar atom. If multiple polar atoms, select the one furthest from the centre of
+            geometry. If no polar atoms, select atom furthest from centre of geometry
+
+            :param molecule: a :class: `ccdc.molecule.Molecule` instance
+            :return: a :class: `ccdc.molecule.Molecule` instance, str atom type
+            """
+            c = molecule.centre_of_geometry()
+            polar_atoms = [a for a in molecule.atoms if a.is_donor or a.is_acceptor]
+            atom_by_distance = {}
+            if len(polar_atoms) > 0:
+                for a in polar_atoms:
+                    d = Helper.get_distance(c, a.coordinates)
+                    atom_by_distance[d] = a
+            else:
+                for a in molecule.atoms:
+                    d = Helper.get_distance(c, a.coordinates)
+                    atom_by_distance[d] = a
+
+            greatest_distance = sorted(atom_by_distance.keys())[0]
+            priority_atom = atom_by_distance[greatest_distance]
+
+            pa_type = None
+            if priority_atom.formal_charge != 0:
+                if priority_atom.formal_charge < 0:
+                    pa_type = "negative"
+                elif priority_atom.formal_charge > 0:
+                    pa_type = "positive"
+            else:
+                if priority_atom.is_acceptor:
+                    pa_type = "acceptor"
+                elif priority_atom.is_donor:
+                    pa_type = "donor"
+                else:
+                    pa_type = "apolar"
+
+            return priority_atom, pa_type
+
+        def get_translation_points(self, priority_atom_type):
+            """
+            returns a list of coordinates that are greater than the threshold, that the probe will be translated to
+
+            :param priority_atom_type: str, atomic interaction type
+            :return: list, list of :class: `ccdc.molecule.Molecule` instances
+            """
+            translate_probe = []
+            wg = self.grid_dic[priority_atom_type]
+
+            if priority_atom_type == 'apolar':
+                translation_threshold = self.settings.apolar_translation_threshold
+            else:
+                translation_threshold = self.settings.polar_translation_threshold
+            hs = wg.grid.islands(translation_threshold)
+            for g in hs:
+                nx, ny, nz = g.nsteps
+
+                maxima = [g.indices_to_point(i, j, k)
+                          for i in range(nx) for j in range(ny) for k in range(nz)
+                          if g.value(i, j, k) >= translation_threshold]
+
+                translate_probe = translate_probe + maxima
+            return translate_probe
+
+        def generate_rand_quaternions(self):
+            """
+            Returns a list of random quaternions. Length matches settings.nrotations
+
+            :return: tup, (a,b,c,d)
+            """
+            quaternions = []
+            i = 1
+            if self.settings.nrotations > 1:
+                while i <= self.settings.nrotations:
+                    r1 = random.uniform(-1, 1)
+                    r2 = random.uniform(-1, 1)
+                    s1 = r1 * r1 + r2 * r2
+                    if s1 < 1:
+                        r3 = random.uniform(-1, 1)
+                        r4 = random.uniform(-1, 1)
+
+                        s2 = r3 * r3 + r4 * r4
+                        if s2 < 1:
+                            q = (r1, r2, r3 * (np.sqrt((1 - s1) / s2)), r4 * (np.sqrt((1 - s1) / s2)))
+                            quaternions.append(q)
+
+                            i += 1
+
+            return quaternions
+
+        @staticmethod
+        def score(values):
+            """
+            Calculate geometric mean of scores
+
+            :param values: float, scores of atoms in probe
+            :return: float, geometric mean of probe atom scores
+            """
+
+            return reduce(operator.__mul__, values, 1.0) ** (1. / len(values))
+
+        def sample_pose(self, trans, active_atoms_dic, probe):
+            """
+            Return a pose score (as defined by the score(self,dic) function) and a dictionary of atom:scores
+
+            :param trans: list of translations
+            :param active_atoms_dic: dict {"interaction type": "atoms to be scored"}
+            :param probe: str, interaction_type
+            :return:
+            """
+            if probe == "negative" or probe == "positive":
+                atoms = [g.mol.atoms for g in self.grids if g.name == "positive"][0]
+                weight = int(6 / len([a for a in atoms if str(a.atomic_symbol) == "C"]))
+
+                apolar_values = [g.sample(active_atoms_dic[g.name], trans) for g in self.grids if
+                                 len(active_atoms_dic[g.name]) > 0 and g.name == "apolar"] * weight
+                charged_values = [g.sample(active_atoms_dic[g.name], trans) for g in self.grids if
+                                  len(active_atoms_dic[g.name]) > 0 and g.name != "apolar"]
+                values = apolar_values + charged_values
+
+            else:
+                values = [g.sample(active_atoms_dic[g.name], trans) for g in self.grids if
+                          len(active_atoms_dic[g.name]) > 0]
+            scores = [item for sublist in values for item in sublist]
+            return self.score(scores)
+
+        def update_out_grids(self, score, active_coordinates_dic, trans):
+            """
+            For active atoms for a given grid, set closest grid point value to score, unless already set to a higher
+            value
+
+            :param score: float, score of a given probe
+            :param active_coordinates_dic:
+            :param trans: list of translations
+            :return:
+            """
+
+            for pg in self.probe_grids:
+                actives = active_coordinates_dic[pg.name]
+                if len(actives) == 0:
+                    continue
+                for a in actives:
+                    coords = pg.add_coordinates(a, trans)
+                    i, j, k = pg.grid.point_to_indices(coords)
+                    orig_value = pg.grid.value(i, j, k)
+                    #
+                    if self.settings.sphere_maps:
+                        if score > orig_value:
+                            pg.grid.set_sphere(coords, 1.5, score-orig_value)
+                    else:
+                        pg.grid.set_value(i, j, k, max(score, orig_value))
+
+        def get_active_coordinates(self):
+            """
+            Returns a dictionary of {grid_name:[Coordinates]}
+
+            :return:
+            """
+            active_coords_dic = {
+                g.name: [a.coordinates for a in g._active_atoms]
+                for g in self.grids
+            }
+
+            return active_coords_dic
+
+        def sample(self, molecule, probe):
+            """
+            Sample the grids according to the settings
+
+            :param molecule:
+            :param probe: str, interaction type, (donor, acceptor, negative, positive, apolar)
+            :return:
+            """
+            priority_atom, priority_atom_type = self.get_priority_atom(molecule)
+            translate_points = self.get_translation_points(priority_atom_type)
+            molecule.remove_hydrogens()
+            quaternions = self.generate_rand_quaternions()
+
+            print("\n    nRotations:", len(quaternions), "nTranslations:", len(translate_points), "probename:", probe)
+
+            for g in self.grids:
+                g.set_molecule(molecule, True)
+
+            for g in self.probe_grids:
+                g.set_molecule(molecule, self.settings.polar_contributions)
+
+            for q in tqdm(quaternions):
+                molecule.apply_quaternion(q)
+                priority_atom_coordinates = priority_atom.coordinates
+                active_coordinates_dic = self.get_active_coordinates()
+
+                for priority_atom_point in translate_points:
+
+                    translation = [priority_atom_point[i] - priority_atom_coordinates[i]
+                                   for i in xrange(0, len(priority_atom_coordinates))]
+
+                    score = self.sample_pose(translation, active_coordinates_dic, probe)
+                    if score < 1:
+                        continue
+                    self.update_out_grids(score, active_coordinates_dic, translation)
+
+                    if self.settings.return_probes:
+                        high_scoring_probes = {}
+                        if score < 5:
+                            continue
+                        if score > 14:
+                            m = molecule.copy()
+                            m.translate(translation)
+                            m.identifier = "{}".format(score)
+
+                            try:
+                                high_scoring_probes[score].append(m)
+                            except KeyError:
+                                high_scoring_probes[score] = [m]
+
+            if self.settings.return_probes:
+                sampled_probes = []
+                for key in sorted(high_scoring_probes.iterkeys(), reverse=True):
+                    sampled_probes.extend(high_scoring_probes[key])
+
+                if len(sampled_probes) > 10000:
+                    return sampled_probes[:10000]
+                else:
+                    return sampled_probes
+
+    def __init__(self, settings=None):
+        self.out_grids = {}
+        self.super_grids = {}
+        self.buriedness = None
+
+        if settings is None:
+            self.sampler_settings = self.Settings()
+        else:
+            self.sampler_settings = settings
+
+    @property
+    def protein(self):
+        return self._protein
+
+    @protein.setter
+    def protein(self, prot):
+        if isinstance(prot, Protein):
+            self._protein = prot
+        else:
+            raise TypeError("`ccdc.protein.Protein` must be supplied. Hint: Use Protein.from_file()")
+
+    @property
+    def charged_probes(self):
+        return self._charged_probes
+
+    @charged_probes.setter
+    def charged_probes(self, option):
+        if type(option) is bool:
+            self._charged_probes = option
+        else:
+            raise TypeError("Expecting a bool, got {} instead".format(type(option)))
+
+    @property
+    def probe_size(self):
+        return self._probe_size
+
+    @probe_size.setter
+    def probe_size(self, size):
+        if size in range(3, 8):
+            self._probe_size = size
+        else:
+            raise ValueError("Probe size must be an integer between 3-7")
+
+    @property
+    def buriedness_method(self):
+        return self._buriedness_method
+
+    @buriedness_method.setter
+    def buriedness_method(self, method):
+        method = method.lower()
+        if method == 'ghecom':
+            if sys.platform == 'linux' or sys.platform == 'linux2':
+                if 'GHECOM_EXE' in environ:
+                    self._buriedness_method = method
+                else:
+                    raise EnvironmentError("Must set Ghecom environment variable")
+            else:
+                raise OSError('Ghecom is only supported on linux')
+
+        elif method == 'ligsite':
+            if sys.platform == 'linux' or sys.platform == 'linux2':
+                print("RECOMMENDATION: you have chosen LIGSITE as buriedness method, ghecom is recommended")
+            self._buriedness_method = method
+
+        else:
+            raise ValueError("Buriedness method must be 'ghecom' (default) or 'ligsite")
+
+    @property
+    def cavities(self):
+        return self._cavities
+
+    @cavities.setter
+    def cavities(self, obj):
+        if obj is not None:
+            if isinstance(obj, list) or isinstance(obj, tuple):
+                if isinstance(obj, Coordinates):
+                    try:
+                        x = obj.x
+                        self._cavities = [obj]
+                    except AttributeError:
+                        self._cavities = obj
+
+                    self._cavities = [obj]
+                elif isinstance(obj[0], Molecule):
+                    self._cavities = [m.centre_of_geometry() for m in obj]
+                elif isinstance(obj[0], Cavity):
+                    self._cavities = [Helper.cavity_centroid(c) for c in obj]
+                else:
+                    print("WARNING! Failed to detected cavity, Atomic Hotspot detection to run on whole protein")
+                    self._cavities = None
+
+            elif isinstance(obj, Molecule):
+                self._cavities = [obj.centre_of_geometry()]
+            elif isinstance(obj, Cavity):
+                self._cavities = [Helper.cavity_centroid(obj)]
+
+            else:
+                print("WARNING! Failed to detected cavity, Atomic Hotspot detection to run on whole protein")
+                self._cavities = None
+        else:
+            self._cavities = None
+
+    @property
+    def nprocesses(self):
+        return self._nprocesses
+
+    @nprocesses.setter
+    def nprocesses(self, num):
+        num = int(num)
+        if num in range(0, int(multiprocessing.cpu_count())):
+            self._nprocesses = num
+        else:
+            raise OSError("CPU count = {}".format(multiprocessing.cpu_count()))
+
+    @property
+    def sampler_settings(self):
+        return self._sampler_settings
+
+    @sampler_settings.setter
+    def sampler_settings(self, settings):
+        if isinstance(settings, self.Settings):
+            self._sampler_settings = settings
+        else:
+            self._sampler_settings = None
+
+    def _get_weighted_maps(self):
+        """
+        weight superstar output by burriedness
+        :return: a list of :class:`WeightedResult` instances
+        """
+        results = []
+        for s in self.superstar_grids:
+            g, b = Grid.common_grid([s.grid, self.buriedness], padding=1)
+            weighted_grid = g * b
+            results.append(_WeightedResult(s.identifier, weighted_grid))
+
+        return results
+
+    def _get_out_maps(self, probe, grid_dict, return_probes=False):
+        """
+        Function to organise sampling of weighted superstar maps by molecular probes
+
+        :param probe:
+        :param grid_dict:
+        :return:
+        """
+
+        donor_grid = _SampleGrid('donor', grid_dict['donor'], _SampleGrid.is_donor)
+        acceptor_grid = _SampleGrid('acceptor', grid_dict['acceptor'], _SampleGrid.is_acceptor)
+        apolar_grid = _SampleGrid('apolar', grid_dict['apolar'], _SampleGrid.is_apolar)
+
+        if self.charged_probes:
+            negative_grid = _SampleGrid('negative', grid_dict['negative'], _SampleGrid.is_negative)
+            positive_grid = _SampleGrid('positive', grid_dict['positive'], _SampleGrid.is_positive)
+
+        kw = {'settings': self.sampler_settings}
+        if self.charged_probes:
+            self.sampler = self._Sampler(apolar_grid, donor_grid, acceptor_grid, negative_grid, positive_grid, **kw)
+        else:
+            self.sampler = self._Sampler(apolar_grid, donor_grid, acceptor_grid, **kw)
+
+        probe_path = pkg_resources.resource_filename('hotspots', 'probes/')
+
+        if self.charged_probes:
+            if probe == "negative" or probe == "positive":
+                mol = MoleculeReader(join(probe_path, "rotate-{}_{}_flat.mol2".format(probe, "test")))[0]
+            else:
+                mol = MoleculeReader(join(probe_path, "rotate-{}_{}_flat.mol2".format(probe, self.probe_size)))[0]
+        else:
+            mol = MoleculeReader(join(probe_path, "rotate-{}_{}_flat.mol2".format(probe, self.probe_size)))[0]
+
+        probes = self.sampler.sample(mol, probe=probe)
+
+        for pg in self.sampler.probe_grids:
+            if pg.name.lower() == probe:
+                try:
+                    self.out_grids[pg.name].append(pg.grid)
+                except KeyError:
+                    self.out_grids[pg.name] = [pg.grid]
+
+        if return_probes:
+            return probes
+
+    def _calc_hotspots(self, return_probes=False):
+        """
+        Function for overall organisation of hotspot calculation
+        :return:
+        """
+        print("Start atomic hotspot detection\n        Processors: {}".format(self.nprocesses))
+        a = AtomicHotspot()
+        a.settings.atomic_probes = {"apolar": "AROMATIC CH CARBON",
+                                    "donor": "UNCHARGED NH NITROGEN",
+                                    "acceptor": "CARBONYL OXYGEN"}
+        if self.charged_probes:
+            a.settings.atomic_probes = {"negative": "CARBOXYLATE OXYGEN", "positive": "CHARGED NH NITROGEN"}
+
+        probe_types = a.settings.atomic_probes.keys()
+        print(__name__)
+
+        self.superstar_grids = a.calculate(protein=self.protein,
+                                           nthreads=self.nprocesses,
+                                           cavity_origins=self.cavities)
+
+        print("Atomic hotspot detection complete\n")
+
+        print("Start buriedness calcualtion")
+        if self.buriedness_method.lower() == 'ghecom' and self.buriedness is None:
+            print("    method: Ghecom")
+            out_grid = self.superstar_grids[0].buriedness.copy_and_clear()
+            b = _Buriedness(protein=self.protein,
+                            out_grid=out_grid)
+            self.buriedness = b.calculate_buriedness().grid
+        elif self.buriedness_method.lower() == 'ligsite' and self.buriedness is None:
+            print("    method: LIGSITE")
+            self.buriedness = Grid.get_single_grid(grd_dict={s.identifier: s.buriedness for s in self.superstar_grids},
+                                                   mask=False)
+
+        self.weighted_grids = self._get_weighted_maps()
+
+        print("Buriedness calcualtion complete\n")
+
+        print("Start sampling")
+        grid_dict = {w.identifier: w.grid for w in self.weighted_grids}
+
+        for probe in probe_types:
+            if return_probes:
+                self.sampled_probes.update(probe, self._get_out_maps(probe, grid_dict))
+
+            else:
+                self._get_out_maps(probe, grid_dict)
+
+        print("Sampling complete\n")
+
+    def prepare_protein(self):
+        """
+        default protein preparation settings on the protein
+        :return:
+        """
+        self.protein.remove_all_waters()
+        for lig in self.protein.ligands:
+            self.protein.remove_ligand(lig.identifier)
+        self.protein.remove_all_metals()
+
+    def from_protein(self, protein, charged_probes=False, probe_size=7, buriedness_method='ghecom',
+                     cavities=None, nprocesses=1, settings=None):
+        """
+
+        :param protein: a :class:`ccdc.protein.Protein` instance
+        :param bool charged_probes: If True include positive and negative probes
+        :param int probe_size: Size of probe in number of heavy atoms (3-8 atoms)
+        :param str buriedness_method: Either 'ghecom' or 'ligsite'
+        :param cavities: Coordinate or :class:`ccdc.cavity.Cavity` or :class:`ccdc.molecule.Molecule` or list, algorithm run on parsed cavity
+        :param nprocesses: int, number of CPU's used
+        :param settings: a :class:`hotspots.calculation.Runner.Settings`, holds the sampler settings
+        :return: :class:`hotspots.calculation.Results` instance
+
+        """
+
+        start = time.time()
+        self.protein = protein
+        self.charged_probes = charged_probes
+        self.probe_size = probe_size
+        self.buriedness_method = buriedness_method
+        self.cavities = cavities
+        self.nprocesses = nprocesses
+        if settings is None:
+            self.sampler_settings = self.Settings()
+        else:
+            self.sampler_settings = settings
+
+        self._calc_hotspots()  # return probes = False by default
+        self.super_grids = {p: g[0] for p, g in self.out_grids.items()}
+
+        print("Runtime = {}seconds".format(time.time() - start))
+
+        return Results(super_grids=self.super_grids,
+                       protein=self.protein,
+                       buriedness=self.buriedness)
+
+
+    def from_pdb(self, pdb_code, charged_probes=False, probe_size=7, buriedness_method='ligsite', nprocesses=3,
+                 settings=None):
+        """
+
+        :param pdb_code:
+        :return:
+        """
+        tmp = tempfile.mkdtemp()
+        PDBResult(identifier=pdb_code).download(out_dir=tmp)
+
+        fname = join(tmp, "{}.pdb".format(pdb_code))
+        self.protein = Protein.from_file(fname)
+
+        print(self.protein.atoms)
+        self.prepare_protein()
+        self.charged_probes = charged_probes
+        self.probe_size = probe_size
+        self.buriedness_method = buriedness_method
+        self.cavities = Cavity.from_pdb_file(fname)
+        self.nprocesses = nprocesses
+
+        if settings is None:
+            self.sampler_settings = self.Settings()
+        else:
+            self.sampler_settings = settings
+
+        self._calc_hotspots()
+        self.super_grids = {p: g[0] for p, g in self.out_grids.items()}
+        return Results(super_grids=self.super_grids,
+                       protein=self.protein,
+                       buriedness=self.buriedness)
+
+
+def main():
+    print("This is being run from the command line")
+
+
+if __name__ == '__main__':
+    main()