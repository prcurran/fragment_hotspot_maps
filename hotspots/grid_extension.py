'''
The main class of the :mod:`hotspots.grid_extension.Grid`.

This is an internal extension of :class:`ccdc.grid.Grid` that adds in potential new _features
for review and development. For example, gaussian smoothing function:

.. code-block:: python
#
# >>> from ccdc_development import Grid
# >>> from scipy import ndimage
# >>> import numpy as np
# >>>
# >>> grd = Grid.from_file(<path/to/file>)
# >>> new_grd = grd.gaussian(sigma=0.3)
# >>>

I.e. this returns a new grid object in which gaussian smoothing has been applied
'''
#############################################################################
from __future__ import print_function, division

import collections
import operator
import numpy as np

from hotspots.hs_utilities import Helper
from scipy import ndimage
from scipy.spatial import distance
from skimage import feature
from skimage.morphology import ball
from skimage.transform import resize
from os.path import join, basename
from scipy.stats import norm
# import matplotlib.pyplot as plt
import pickle
from functools import reduce

from skimage.morphology import remove_small_objects

try:
    from hdbscan import HDBSCAN
except ImportError:
    print('HDBSCAN module not installed. _GridEnsemble clustering not available.')

from ccdc import utilities

Coordinates = collections.namedtuple('Coordinates', ['x', 'y', 'z'])


class Grid(utilities.Grid):
    """
    A class to extend a `ccdc.utilities.Grid` this provides grid methods required in the Fragment Hotspot Maps algorithm
    """

    # creating new grids
    ##################################################################################################################
    @staticmethod
    def from_molecule(mol, scaling=1, value=1, scaling_type='None', spacing=0.5, mode='add', padding=2):
        """
        generate a molecule mask where gp within the vdw radius of the molecule heavy atoms are set to 1.0
        :param mol: a molecule
        :type mol: :class:`ccdc.molecule.Molecule`
        :param scaling: scale radius by this value
        :type scaling: float
        :param value: value to set grid point to.
        :type value: float
        :param scaling_type: scalling of grid point values from centre to edge. Either 'none' or 'linear'
        :type scaling_type: str
        :return: a grid
        :rtype: :class:`hotspots.grid_extension.Grid`
        """
        coords = [a.coordinates for a in mol.atoms]
        g = Grid.initalise_grid(coords=coords, padding=padding, spacing=spacing)
        for a in mol.heavy_atoms:
            g.set_sphere(point=a.coordinates,
                         radius=a.vdw_radius * scaling,
                         value=value,
                         scaling=scaling_type,
<<<<<<< HEAD
                         mode=mode)
=======
                         mode='max')

>>>>>>> d6439db4
        return g

    def from_coords(self, coords, scaling=1):
        """
        generate a molecule mask where gp within the vdw radius of the molecule heavy atoms are set to 1.0
        :param mol: `ccdc.molecule.Molecule`
        :param padding: int
        :param scaling: float
        :return: `hotspots.grid_extension.Grid`
        """

        g = self.copy()
        for c in coords:
            g.set_sphere(point=c,
                         radius=1 * scaling,
                         value=1,
                         scaling='None')
        return g

    @staticmethod
    def initalise_grid(coords, padding=1, spacing=0.5):
        """
        creates a fresh grid using a list of coordinates to define the grid limits
        :param coords: list
        :param padding: int, extra spacing added to grid limits
        :return:
        """
        x = set()
        y = set()
        z = set()
        try:
            for c in coords:
                x.add(c.x)
                y.add(c.y)
                z.add(c.z)
        except:
            for c in coords:
                x.add(c[0])
                y.add(c[1])
                z.add(c[2])

        origin = Coordinates(x=round(min(x) - padding),
                             y=round(min(y) - padding),
                             z=round(min(z) - padding))

        far_corner = Coordinates(x=round(max(x) + padding),
                                 y=round(max(y) + padding),
                                 z=round(max(z) + padding))

        return Grid(origin=origin, far_corner=far_corner, spacing=spacing, default=0, _grid=None)

    def step_out_mask(self, nsteps=2):
        """
        add n step in all directions to Grid boundary, returns blank grid
        :param nsteps: the number of steps the grid is expanded
        :return: `hotspots.grid_extension.Grid`
        """
        origin = (self.bounding_box[0].x - (self.spacing * nsteps),
                  self.bounding_box[0].y - (self.spacing * nsteps),
                  self.bounding_box[0].z - (self.spacing * nsteps))

        far_corner = (self.bounding_box[1].x + (self.spacing * nsteps),
                      self.bounding_box[1].y + (self.spacing * nsteps),
                      self.bounding_box[1].z + (self.spacing * nsteps))

        return Grid(origin=origin,
                    far_corner=far_corner,
                    spacing=0.5,
                    default=0,
                    _grid=None)




    ##################################################################################################################
    # reformat grid data: methods which restructure grid data i.e. grid to numpy array
    def coordinates(self, threshold=1):
        nx, ny, nz = self.nsteps
        return [self.indices_to_point(i, j, k)
                for i in range(nx)
                for j in range(ny)
                for k in range(nz)
                if self.value(i, j, k) >= threshold]

    def grid_value_by_coordinates(self, threshold=1):
        """
        returns a dictionary of grid point values by coordinates
        :param int threshold: the island threshold of the grid, only points over this value will be returned
        :return: dict, grid point values by coordinates
        """
        dic = {}
        nx, ny, nz = self.nsteps
        for i in range(nx):
            for j in range(ny):
                for k in range(nz):
                    if self.value(i, j, k) > threshold:
                        try:
                            dic[self.value(i, j, k)].append(self.indices_to_point(i, j, k))
                        except KeyError:
                            dic.update({self.value(i, j, k): [self.indices_to_point(i, j, k)]})

        return dic

    def grid_values(self, threshold=0):
        """
        generates a numpy array with all values over a given threshold (default = 0)
        :param int threshold: values over this value
        :return:
        """
        array = self.get_array()
        masked_array = np.ma.masked_less_equal(array, threshold)
        return masked_array.compressed()

    def get_flat_array(self):
        """

        :return:
        """
        return np.array(self.to_vector())

    def get_array(self):
        """
        convert grid object to np.array
        :return: `numpy.array`, array with shape (nsteps) and each element corresponding to value at that indice
        """
        nx, ny, nz = self.nsteps
        flat = np.array(self.to_vector())
        array = flat.reshape((nx,ny,nz))
        return array

    @staticmethod
    def array_to_grid(array, blank):
        """"""
        grid = blank.copy_and_clear()
        indices = np.nonzero(array)
        values = array[indices]
        as_triads = zip(*indices)

        for (i, j, k), v in zip(as_triads, values):
            grid._grid.set_value(int(i), int(j), int(k), float(v))

        return grid

    @staticmethod
    def from_array(fname, origin, spacing):
        """
        creates a grid from array
        :param fname: path to pickled numpy array
        :return: `hotspots.grid_extension.Grid`
        """
        array = np.load(fname)
        shape = array.shape
        far_corner = [origin[0]+(spacing*shape[0]), origin[1]+(spacing*shape[1]), origin[2]+(spacing*shape[2])]

        grid = Grid(origin=list(origin),
                    far_corner=list(far_corner),
                    spacing=spacing,
                    default=0.0,
                    _grid=None)

        indices = np.nonzero(array)
        values = array[indices]
        as_triads = zip(*indices)

        for (i, j, k), v in zip(as_triads, values):
            grid._grid.set_value(int(i), int(j), int(k), float(v))

        return grid

    ##################################################################################################################
    # manipulate grid dimension: everything concerned with altering dimensions of a grid
    def copy_and_clear(self):
        """
        make a new empty grid, with the same dimensions as the old
        :return: `hotspots.grid_extension.Grid`
        """
        g = self.copy()
        g *= 0
        return g

    def common_boundaries(self, grid):
        """
        expands supplied grid to the size of self (supplied grid should be smaller than self)
        :param grid:
        :return:
        """
        reference = Grid.super_grid(0, self, grid)
        blank = reference.copy_and_clear()
        return Grid.super_grid(0, blank, grid)

    @staticmethod
    def common_grid(grid_list, padding=1):
        """
        returns two grid with common boundaries
        :param list grid_list: list of `ccdc.utilities.Grid` instances
        :param padding: number of steps to add to the grid boundary
        :return:
        """
        sg = Grid.super_grid(padding, *grid_list)
        out_g = sg.copy()
        out_g *= 0
        out = [Grid.super_grid(padding, g, out_g) for g in grid_list]
        return out

    def minimal(self, padding=1):
        """
        TODO: Investigate why this changes values
        reduces grid size to the minimal dimensions
        :return: `ccdc.utilities.Grid`
        """
        try:
<<<<<<< HEAD
            return Grid.super_grid(padding, *self.islands(threshold=1))
=======
            small_g =  Grid.super_grid(1, *(self >2 ).islands(threshold=1))
            return self.shrink(small_g,self,reverse_padding=0)
>>>>>>> d6439db4
        except RuntimeError:
            return self

    @staticmethod
    def shrink(small, big, reverse_padding=1):
        """
        shrink a big grid to the dimension of a small grid

        :param big: the grid to be shrunk
        :type big: `hotspots.grid_extension.Grid`
        :param reverse_padding: amount of erosion within the small grid boundaries (ensures fit preventing a seg fault)
        :type reverse_padding: int

        :return: shrunk grid
        :rtype: `hotspots.grid_extension.Grid`
        """

        origin, far_left = small.bounding_box
        o = big.point_to_indices(origin)
        o = [i + reverse_padding for i in o]

        f = big.point_to_indices(far_left)
        f = [i - reverse_padding for i in f]

        h = big.sub_grid(o + f)
        # reverse padding ensure h is smaller than 'small'. Finally expand h to the dimensions of small.
        return small.common_boundaries(h)

    def respace_grid(self, spacing=0.25):
        """
        Change the grid spacing of a grid and interpolate missing values (if spacing is decreased)

        :param spacing:
        :return:
        """
        g_min = self.minimal()
        origin, far_corner = g_min.bounding_box
        g_arr = g_min.get_array()
        scaled_g = Grid(origin=origin,
                        far_corner=far_corner,
                        spacing=spacing)
        scaled_array = resize(g_arr, scaled_g.nsteps, anti_aliasing=False)
        return Grid.array_to_grid(scaled_array.astype(int), scaled_g)


    ##################################################################################################################
    # grid data calls: methods which access a part of grid data
    def centroid(self):
        """
        returns centre of the grid's bounding box
        :param self:
        :return:
        """
        return ((self.bounding_box[0][0] + self.bounding_box[1][0]) / 2,
                (self.bounding_box[0][1] + self.bounding_box[1][1]) / 2,
                (self.bounding_box[0][2] + self.bounding_box[1][2]) / 2
                )

    def get_near_scores(self, coordinate, tolerance=3):
        """
        for a given grid point, return a list of values within a search tolerance
        :param tup coordinate: coordinate of a point within the grid
        :param int tolerance: search distance, in grid steps
        :return:
        """
        i, j, k = self.point_to_indices(coordinate)
        ri = self._tolerance_range(i, tolerance, 0, self.nsteps[0])
        rj = self._tolerance_range(j, tolerance, 0, self.nsteps[1])
        rk = self._tolerance_range(k, tolerance, 0, self.nsteps[2])
        return [self.value(a, b, c) for a in ri for b in rj for c in rk if self.value(a, b, c) > 0]

    @staticmethod
    def neighbourhood(i, j, k, high, catchment=1):
        """
        find the neighbourhood of a given indice. Neighbourhood is defined by all points within 1 step of the
        specified indice. This includes the cubic diagonals.

        :param i: i indice
        :param j: j indice
        :param k: k indice
        :param catchment: number of steps from the centre

        :type i: int
        :type j: int
        :type k: int
        :type catchment: int

        :return: indices of the neighbourhood
        :rtype: list
        """
        low = (0, 0, 0)

        i_values = [a for a in range(i-catchment, i+catchment+1) if low[0] <= a < high[0]]
        j_values = [b for b in range(j-catchment, j+catchment+1) if low[1] <= b < high[1]]
        k_values = [c for c in range(k-catchment, k+catchment+1) if low[2] <= c < high[2]]

        return [[a, b, c] for a in i_values for b in j_values for c in k_values
                if Helper.get_distance([a, b, c], [i, j, k]) == 1]

    def grid_score(self, threshold=0, percentile=75):
        """
        for a given grid, the xth percentile of values above a given threshold is returned
        :param int threshold: values over this value
        :param int percentile: value at this percentile

        :return:
        """
        array = self.get_array()
        masked_array = np.ma.masked_less_equal(array, threshold)
        values = masked_array.compressed()

        if len(values) == 0:
            return 0
        else:
            return np.percentile(values, percentile)

    @staticmethod
    def _get_threshold(sorted_points, npoints):
        """
        private method
        returns the lower limit of the top n number of points in a grid
        :param dict sorted_points: {grid_value, (float(x), float(y), float(z))
        :param int npoints: number of grid points
        :return:
        """
        count = []
        for value, pts in sorted_points:
            count.extend(pts)
            if len(count) >= npoints:
                return value
            else:
                continue

    def value_at_coordinate(self, coordinates, tolerance=1, position=True, return_list = False):
        """
        Uses Grid.value() rather than Grid.value_at_point(). Chris Radoux reported speed issues.
        :param coordinates:
        :param tolerance:
        :return:
        """
        i, j, k = self.point_to_indices(coordinates)
        nx, ny, nz = self.nsteps
        scores = {}

        sphere = ball(tolerance)

        if return_list:
            shape = (2 * tolerance + 1)
            sub_g = self.sub_grid((i - tolerance, j - tolerance, k - tolerance,i + tolerance, j + tolerance, k + tolerance))
            vec = np.array(sub_g.to_vector(),dtype=float).reshape((shape,shape,shape))
            test_scores = sphere*vec
            return list(set(test_scores[test_scores.nonzero()].tolist()))
        #     print("new", test_scores[test_scores.nonzero()].tolist())
        for di in range(-tolerance, +tolerance + 1):
            for dj in range(-tolerance, +tolerance + 1):
                for dk in range(-tolerance, +tolerance + 1):
                    if sphere[tolerance + di][tolerance + dj][tolerance + dk] ==1 and 0 < (i + di) < nx and 0 < (j + dj) < ny and 0 < (k + dk) < nz:
                        scores.update({self.value(i + di, j + dj, k + dk): (i + di, j + dj, k + dk)})

        if len(scores) > 0:
            score = sorted(scores.keys(), reverse=True)[0]

            if score < 0.1:
                score = 0
                point = (0, 0, 0)

            else:
                a, b, c = scores[score]
                point = self.indices_to_point(a, b, c)

        else:
            score = 0
            point = (0, 0, 0)

        if position:
            return score, point

        else:
            return score

    def contains_point(self, point, threshold=0, tolerance=0):
        """
        determines whether a set of coordinates are within a grids boundary
        :param tup point: (float(x), float(y), float(z))
        :param int threshold: values above this value
        :param float tolerance: radius of search
        :return:
        """
        mini = self.bounding_box[0]
        maxi = self.bounding_box[1]
        if self.value_at_point(point) >= threshold:
            return all([mini.x - tolerance < point[0] < maxi.x + tolerance,
                        mini.y - tolerance < point[1] < maxi.y + tolerance,
                        mini.z - tolerance < point[2] < maxi.z + tolerance])
        else:
            return False

    def indices_to_point(self, i, j, k):
        """
        return x,y,z coordinate for a given grid index
        :param int i: indice (x-axis)
        :param int j: indice (y-axis)
        :param int k: indice (z-axis)
        :return: tup, float(x), float(y), float(z)
        """
        ox, oy, oz, = self.bounding_box[0]
        gs = self.spacing
        return ox + float(i) * gs, oy + float(j) * gs, oz + gs * float(k)

    def point_to_indices(self, p):
        """
        return the nearest grid index for a given point
        :param tup p: (float(x), float(y), float(z)), a coordinate on a 3D grid
        :return: int(x), int(y), int(z)
        """

        gs = self.spacing
        rx, ry, rz = [round(i / gs) for i in p]
        ox, oy, oz = [round(i / gs) for i in self.bounding_box[0]]
        return int(rx - ox), int(ry - oy), int(rz - oz)

    ##################################################################################################################
    # grid data manipulation
    @staticmethod
    def grow(inner, template, percentile=80):
        """
        experimental
        Dilates grid to the points in the top percentile of the template
        :param template:
        :return:
        """
        expand = inner.max_value_of_neighbours() > 0.1  # remove very small values
        outer = expand.__mul__(-inner) * template
        threshold = np.percentile(a=outer.grid_values(threshold=1), q=int(percentile))

        return inner.__add__(outer > threshold)

    def get_peaks(self, min_distance=6, cutoff=2):
        """
        -     Local maxima with at least a seperation of ((2 * min_distance) + 1)
              are returned
        -     If there are multiple local maxima with identical pixel intensities inside
              the region defined with `min_distance`, the coordinates of all such pixels
              are returned.
        -     Therefore, local maxima with multiple pixels can be grouped by distance
        :return:
        """
        class Peak:
            def __init__(self, score, indices):
                self.score = score
                self.indices = [indices]

            def centroid(self):
                x = set()
                y = set()
                z = set()

                for i in self.indices:
                    x.add(i[0])
                    y.add(i[1])
                    z.add(i[2])
                return [sum(x) / len(x), sum(y) / len(y), sum(z) / len(z)]

        peaks = feature.peak_local_max(self.get_array(), min_distance=min_distance, threshold_abs=cutoff)

        grouped_peaks = []
        threshold = (2 * min_distance) + 1

        for i, peak in enumerate(peaks):
            x, y, z = peak

            if i == 0:
                grouped_peaks.append(Peak(score=self.value(int(x), int(y), int(z)), indices=peak))

            else:

                min_d = [x < threshold for x in [np.amin(distance.cdist(np.array([peak]),
                                                                        np.array(g.indices)))
                                                 for g in grouped_peaks]
                         ]

                if any(min_d):
                    loci = (np.array(min_d) * 1).nonzero()
                    if len(loci) == 1:
                        x = loci[0][0]
                    else:
                        raise NotImplemented
                    grouped_peaks[x].indices.append(peak)

                else:
                    grouped_peaks.append(Peak(score=self.value(int(x), int(y), int(z)), indices=peak))

        average_peaks = []
        for p in grouped_peaks:
            i, j, k = p.centroid()
            coords = self.indices_to_point(i, j, k)
            average_peaks.append(coords)

        return average_peaks

    def inverse_single_grid(self, mask_dic):
        """
        from a single grid, uses mask_dic to return separated grids divide by interaction type
        :param mask_dic: dict
        :return: dict
        """
        sg = mask_dic["apolar"].common_boundaries(self)
        return {probe: grid * (grid & sg) for probe, grid in mask_dic.items()}

    @staticmethod
    def get_single_grid(grd_dict, mask=True):
        """
        Combines a dictionary of identifier (str): Grid (ccdc.utilties.Grid) to a single grid.
        Grid points of the single_grid are set to the maximum value at each point across all the input grids
        :param grd_dict:
        :param mask:
        :return:
        """
        mask_dic = {}

        if len(set([g.bounding_box for g in grd_dict.values()])) > 1:
            grd_dict = dict(zip(grd_dict.keys(), Grid.common_grid(grd_dict.values())))

        for probe, grid in grd_dict.items():
            other_grids = [grd_dict[p] for p in grd_dict.keys() if p != probe]
            mask_dic.update({probe: grid * grid.multi_max_mask(other_grids)})

        o = [g.bounding_box[0] for g in grd_dict.values()]
        origin = [min([coord.x for coord in o]),
                  min([coord.y for coord in o]),
                  min([coord.z for coord in o])
                  ]

        f = [g.bounding_box[1] for g in grd_dict.values()]
        far_corner = [max([coord.x for coord in f]),
                      max([coord.y for coord in f]),
                      max([coord.z for coord in f])
                      ]

        spacing = grd_dict["apolar"]._spacing

        blank = Grid(origin=origin, far_corner=far_corner, spacing=spacing, default=0.1, _grid=None)

        if mask:
            return mask_dic, reduce(operator.add, mask_dic.values(), blank)
        else:
            return reduce(operator.add, mask_dic.values(), blank)

    def gaussian(self, sigma=0.2):
        """
        gaussian smoothing function, method of reducing noise in output
        :param float sigma: degree of smoothing
        :return:
        """
        s = (sigma, sigma, sigma, 0)
        nx, ny, nz = self.nsteps
        scores = np.zeros((nx, ny, nz, 1))
        for i in range(nx):
            for j in range(ny):
                for k in range(nz):
                    scores[i, j, k, 0] += self.value(i, j, k)
        smoothed = ndimage.filters.gaussian_filter(scores, sigma=s)
        grid = self.copy_and_clear()
        for i in range(nx):
            for j in range(ny):
                for k in range(nz):
                    grid.set_value(i, j, k, smoothed[i, j, k, 0])
        return grid

    def dilate_by_atom(self, radius=1):

        g_array = self.get_array()
        selem = ball(radius=radius)
        print(selem)

        dilated = ndimage.grey_dilation(g_array, structure=selem)

        return self.array_to_grid(dilated, self)

    def get_best_island(self, threshold, island_rank = 0):
        """
        For a given threshold, the island which contains the most grid points will be returned

        :param threshold: island threshold
        :type threshold: int

        :return: the island with the most grid points above the threshold
        :rtype: :class:`ccdc.utilities.Grid`
        """
        islands = self.islands(threshold)

        if len(islands) == 0:
            return None

        else:
            island_by_rank = {}
            for island in islands:
                g = (island > threshold) * island
                rank = g.count_grid()
                island_by_rank.update({rank: g})

            if len(island_by_rank) == 0:
                return None

            else:
                try:
                    rank = sorted(island_by_rank.keys(), reverse=True)[island_rank]
                except IndexError:
                    return None
                print("threshold:", threshold, "count:", sorted(island_by_rank.keys(), reverse=True))
                return island_by_rank[rank]

    def multi_max_mask(self, grids):
        """
        for a self grid and collection of grids supplied, for each grid point, if the maximum grid value across all the
        grids belongs to the self grid, the value is assigned to a fresh grid.
        :param list grids: grids to be compared to self
        :return: `ccdc.utilities.Grid`
        """
        max_grids = [self > g for g in grids]
        blank = -self.copy_and_clear()
        return reduce(operator.__and__, max_grids, blank)

    def _mutually_inclusive(self, other):
        """

        :param other:
        :return:
        """
        g, h = Grid.common_grid(grid_list=[self, other], padding=1)
        return g & h

    def remove_small_objects(self, min_size = 400):

        g_array = self.get_array()
        bool_array = g_array.astype(bool)
        no_small_obj = remove_small_objects(bool_array, min_size=min_size, connectivity=2)

        out_array = g_array*no_small_obj

        return self.array_to_grid(out_array,self.copy_and_clear())

    ##################################################################################################################
    def score_atom(self, atom):
        selem = ball(radius=1)
        i,j,k = self.point_to_indices(atom.coordinates)
        score = 0
        len_i, len_j, len_k = np.shape(selem)

        for di in range(0,len_i):
            for dj in range(0,len_j):
                for dk in range(0,len_k):
                    # print(di, dj, dk)
                    if selem[di,dj,dk] ==1:

                        x = i+(di-2)
                        y = j+(dj-2)
                        z = k+(dj-2)
                        # print(x,y,z)
                        score += self.value(x,y,z)
        return score

    def atomic_overlap(self, atom, return_grid=True):

        g = Grid.initalise_grid(coords=[atom.coordinates])

        h = g.copy_and_clear()
        h.set_sphere(point=atom.coordinates, radius=atom.vdw_radius, value=1, scaling='None')
        overlap = self._mutually_inclusive(other=h)
        perc_overlap = (overlap.count_grid() / (h > 0).count_grid()) * 100

        if return_grid is True:
            return perc_overlap, overlap

        else:
            return perc_overlap

    def matched_atoms(self, atoms, threshold=30):
        """
        for a given atom, the percentage overlap with the grid is calculated. If the overlap
        is over a threshold the atom identifier is returned in a list

        :param list atoms: list of `ccdc.molecule.Atoms`
        :param int threshold: percentage overlap threshold
        :return list: list of str
        """
        passed_atoms = {}

        for a in atoms:
            perc_overlap, overlap = self.atomic_overlap(atom=a, return_grid=True)

            if perc_overlap > threshold:
                common_a, common_b = Grid.common_grid([self, overlap])
                passed_atoms[a.label] = (common_a * common_b).extrema[1]

        return passed_atoms

    def percentage_overlap(self, other):
        """
        find the percentage overlap of this grid with other.
        :param other: `hotspots.grid_extension.Grid`
        :return:`hotspots.grid_extension.Grid`
        """
        overlap = self._mutually_inclusive(other=other).count_grid()
        vol = (self > 0).count_grid()
        return (overlap / vol) * 100

    ##################################################################################################################
    # other grid
    def edge_detection(self, edge_definition=0):
        """
        A simplified method to detect surface edge. An edge is defined as a grid point has a value 1 but is adjacent
        to a grid point with value 0. Only points distance = 1 are considered adjacent (i.e. not diagonals)

        :param edge_definition: values above which are considered part of the body
        :type edge_definition: float

        :return: the bodies surface as a list of indices
        :rtype: list
        """
        edge = []
        # generate a mask.
        self = self > edge_definition
        a = self.get_array()
        nx, ny, nz = self.nsteps
        for i in range(nx):
            for j in range(ny):
                for k in range(nz):
                    if a[i][j][k] > 0:
                        neighbourhood = self.neighbourhood(i, j, k, self.nsteps)
                        print({a[n[0]][n[1]][n[2]] for n in neighbourhood})
                        if min({a[n[0]][n[1]][n[2]] for n in neighbourhood}) == 0:
                            edge.append(self.indices_to_point(i, j, k))

        return edge

    @staticmethod
    def _tolerance_range(value, tolerance, min, max):
        """
        private method

        for a given value and tolerance, the method checks that the tolerance range for that value is within the grid
        boundaries
        :param int value: an "indice" value either (i or j or k)
        :param int min: the minimum grid boundary (always = 0)
        :param int max: the maximum grid boundary (always = n step)
        :return: range,
        """
        low = value - tolerance
        if low < 0:
            low = 0

        high = value + tolerance
        if high > max:
            high = max
        return range(low, high)

    def deduplicate(self, major, threshold=12, tolerance=2):
        """
        method to deduplicate two grids, used for charged-polar deduplication
        :param `ccdc.utilities.Grid` major: overriding grid
        :param int threshold: values above this value
        :param int tolerance: search radius for determining feature overlap
        :return:
        """
        if self.bounding_box[0] != major.bounding_box[0] or self.bounding_box[1] != major.bounding_box[1]:
            self = major.common_boundaries(self)

        all_islands = set([jsland for jsland in self.islands(threshold=threshold)])
        bin_islands = set([jsland for jsland in all_islands
                           for island in major.islands(threshold=threshold)
                           if jsland.contains_point(island.centroid(), tolerance=tolerance)
                           or jsland.count_grid() <= 8
                           or Helper.get_distance(jsland.centroid(), island.centroid()) < 4])

        retained_jslands = list(all_islands - bin_islands)

        if len(retained_jslands) == 0:
            blank = major.copy_and_clear()
            return blank
        else:
            temp = Grid.super_grid(0, *retained_jslands)
            blank = self.copy_and_clear()
            return blank.common_boundaries(temp)

    def top_points(self, npoints):
        """
        for a given grid, the top scoring n points are returned
        :param int npoints: number of points to be returned
        :return: `ccdc.ulilities.Grid`
        """
        pts = {}
        nx, ny, nz = self.nsteps

        for i in range(nx):
            for j in range(ny):
                for k in range(nz):
                    val = self.value(i, j, k)

                    if val in pts:
                        pts[val].append((i, j, k))
                    else:
                        pts.update({self.value(i, j, k): [(i, j, k)]})

        sorted_pts = sorted(pts.items(), key=lambda x: x[0], reverse=True)

        thres = self._get_threshold(sorted_pts, npoints=npoints)
        return (self > thres) * self

    # def restricted_volume(self, volume=75):
    #     """
    #     returns a grid with of a defined volume
    #     :param float volume: desired volume in Angstroms ^ 3
    #     :return: `hotspots.grid_extension.Grid`
    #     """
    #     grid = self.copy_and_clear()
    #     max_points = int(float(volume) / 0.125)
    #     nx, ny, nz = self.nsteps
    #     rank_dict = {}
    #
    #     for i in range(nx):
    #         for j in range(ny):
    #             for k in range(nz):
    #                 value = float(self.value(i, j, k))
    #                 if value in rank_dict:
    #                     rank_dict[value].append((i, j, k))
    #                 else:
    #                     rank_dict.update({value: [(i, j, k)]})
    #
    #     top_points = sorted((float(x) for x, y in rank_dict.iteritems()), reverse=True)
    #     indices = [pts for key in top_points for pts in rank_dict[key]]
    #
    #     for i in indices[:max_points]:
    #         grid.set_value(i[0], i[1], i[2], self.value(i[0], i[1], i[2]))
    #
    #     return Grid.super_grid(1, *grid.islands(threshold=1))

    # def limit_island_size(self, npoints, threshold=10):
    #     """
    #     for a given grid, the number of points contained within the islands (threshold = x) is limited to npoints
    #     :param int npoints: maximum number of points in each island feature
    #     :param float threshold: values above this value
    #     :return:
    #     """
    #     g = (self > 10) * self
    #     all_islands = []
    #     for island in g.islands(threshold):
    #         if island.count_grid() > npoints:
    #             all_islands.append(island.top_points(npoints=npoints))
    #         else:
    #             all_islands.append(island)
    #     return Grid.super_grid(0, *all_islands)


utilities.Grid = Grid


class _GridEnsemble(object):
    """
    Given a list of hotspot maps for the same probe type, compiles a 4-dimensional numpy array storing the information.
    """

    def __init__(self, dimensions=None, shape=None, ensemble_array=None, spacing=0.5):
        """

        :param grid_list: List of hotspot maps for a certain probe type
        :type list:
        """
        self.dimensions = dimensions
        self.shape = shape
        self.ensemble_array = ensemble_array
        self.spacing = spacing

    @staticmethod
    def array_from_grid(grid):
        """
        Converts a grid into a 3D nunmpy array

        :param grid:
        :return:
        """
        nx, ny, nz = grid.nsteps
        array = np.zeros((nx, ny, nz))
        grid_vec = grid.to_vector()

        array = np.array(grid_vec).reshape(grid.nsteps)
        return array

    def make_ensemble_array(self, grid_list):
        """
        Creates a 4D numpy array storing information for the ensemble

        :param grid_list:
        :return:
        """
        print("Making the common grids")
        common_grids = Grid.common_grid(grid_list)
        print("Stared making arrays")
        as_arrays = [self.array_from_grid(cg) for cg in common_grids]

        self.ensemble_array = np.stack(as_arrays, axis=-1)
        print("GridEnsemble complete")
        self.dimensions = np.array(common_grids[0].bounding_box)
        self.shape = common_grids[0].nsteps

    def as_grid(self, array):
        """
        Given an array, outputs a grid with the dimensions of the GridEnsemble

        :param array: 3D numpy array, usually containing processed ensemble data
        :return: a :class: 'ccdc.utilities.Grid' instance
        """
        # Initialise the Grid
        grid = Grid(origin=tuple(self.dimensions[0]),
                    far_corner=tuple(self.dimensions[1]),
                    spacing=self.spacing,
                    default=0.0,
                    _grid=None)
        # Get the nonzero indices and values of the array
        nonz = array.nonzero()
        values = array[nonz]
        # Get indices per value
        as_triads = zip(*nonz)
        steps = grid.nsteps

        # Fill in the grid
        for (i, j, k), v in zip(as_triads, values):
            if i < steps[0] and j < steps[1] and k < steps[2]:
                grid._grid.set_value(int(i), int(j), int(k), v)

        return grid

    def make_summary_grid(self, mode='median'):
        """
        Returns a ccdc grid, containing information at each point according to the mode pamater

        :param mode: one of 'mean', 'max', or 'median' (default)
        :type str:

        :return: 'hotspots.grid_extension.Grid'
        """
        if mode == 'median':
            arr = np.median(self.ensemble_array, axis=-1)

        elif mode == 'mean':
            arr = np.mean(self.ensemble_array, axis=-1)

        elif mode == 'max':
            arr = np.max(self.ensemble_array, axis=-1)

        else:
            print('unrecognised mode of combining grids')
            return

        agrid = self.as_grid(arr)

        return agrid

    def make_nonzero_median_map(self):
        """
        Takes the median of only points >0 at each point in the ensemble
        :return: numpy array
        """
        nan_arr = self.ensemble_array.copy()
        nan_arr[nan_arr == 0] = np.nan
        med_map = np.nanmedian(nan_arr, axis=-1)
        med_map = np.nan_to_num(med_map)
        return med_map

    def get_frequency_map(self):
        """
        Calculates the percent of nonzero values at each point
        Equivalent of len(nonzero values)/len(all_values)*100 at every point
        :return: numpy array
        """
        return np.divide(np.count_nonzero(self.ensemble_array, axis=-1), float(self.ensemble_array.shape[-1])) * 100

    def get_difference_frequency_map(self, other, threshold):
        """

        :param other:
        :param threshold:
        :return: 3d numpy array
        """
        freq_map = self.get_frequency_map()
        med_diff_map = self.make_nonzero_median_map() - other.make_nonzero_median_map()
        thresh_med_map = med_diff_map * (freq_map > threshold)
        return thresh_med_map

    def get_median_frequency_map(self, threshold):
        """

        :param threshold:
        :return: 3d numpy array
        """
        freq_map = self.get_frequency_map()
        med_map = self.make_nonzero_median_map()
        thresh_med_map = med_map * (freq_map > threshold)

        return thresh_med_map

    @staticmethod
    def get_center_of_mass(array):
        """

        :param array:
        :return: coordinates as 1d numpy array
        """
        indices = array.nonzero()
        vals = array[indices]
        result_list = []
        for dimension in indices:
            result_list.append(np.average(dimension, weights=vals))
        return result_list

    @staticmethod
    def get_highest_percentile_scores(arr, percentile=90.0):
        """
        Returns a grid thresholded at the highest <percentile> of scores.
        :param percentile:
        :return:
        """
        vals = arr[arr.nonzero()]
        perc = np.percentile(vals, percentile)
        perc_arr = arr * (arr > perc)
        return perc_arr

    def get_contributing_maps(self, cluster_array):
        """
        Given an array with the same first 3 dimensions of the ensemble_array, with points labelled by cluster,
        returns a dictionary of which structures contribute to which cluster.
        :param cluster_array: 3D array, labelled by cluster (eg output of self.HDBSCAN_cluster())
        :return:
        """
        clust_dic = {}
        clusters = list(set(cluster_array[cluster_array.nonzero()]))

        for c in clusters:
            cluster_mask = (cluster_array == c)
            ensemble_cluster = self.ensemble_array[cluster_mask]  # should result in 2D array
            grid_indices = list(ensemble_cluster.nonzero()[1])
            clust_structs = list(set(grid_indices))
            clust_dic[c] = [(val, grid_indices.count(val)) for val in clust_structs]
        return clust_dic

    @staticmethod
    def HDBSCAN_cluster(d_array, **kwargs):
        """
        Performs density-based clustering on input 3d map.
        :param d_array: input numpy array (usually 3d map)
        :param min_members:
        :return: numpy array
        """
        clusterer = HDBSCAN(**kwargs)
        in_arr = np.array(d_array.nonzero()).T

        clusterer.fit(in_arr)
        labels = clusterer.labels_

        a = np.zeros(d_array.shape)
        for clust, tup in zip(labels, in_arr):
            if clust >= 0:
                a[tuple(tup)] = clust + 1
            else:
                a[tuple(tup)] = clust
        return a

<|MERGE_RESOLUTION|>--- conflicted
+++ resolved
@@ -1,1168 +1,1161 @@
-'''
-The main class of the :mod:`hotspots.grid_extension.Grid`.
-
-This is an internal extension of :class:`ccdc.grid.Grid` that adds in potential new _features
-for review and development. For example, gaussian smoothing function:
-
-.. code-block:: python
-#
-# >>> from ccdc_development import Grid
-# >>> from scipy import ndimage
-# >>> import numpy as np
-# >>>
-# >>> grd = Grid.from_file(<path/to/file>)
-# >>> new_grd = grd.gaussian(sigma=0.3)
-# >>>
-
-I.e. this returns a new grid object in which gaussian smoothing has been applied
-'''
-#############################################################################
-from __future__ import print_function, division
-
-import collections
-import operator
-import numpy as np
-
-from hotspots.hs_utilities import Helper
-from scipy import ndimage
-from scipy.spatial import distance
-from skimage import feature
-from skimage.morphology import ball
-from skimage.transform import resize
-from os.path import join, basename
-from scipy.stats import norm
-# import matplotlib.pyplot as plt
-import pickle
-from functools import reduce
-
-from skimage.morphology import remove_small_objects
-
-try:
-    from hdbscan import HDBSCAN
-except ImportError:
-    print('HDBSCAN module not installed. _GridEnsemble clustering not available.')
-
-from ccdc import utilities
-
-Coordinates = collections.namedtuple('Coordinates', ['x', 'y', 'z'])
-
-
-class Grid(utilities.Grid):
-    """
-    A class to extend a `ccdc.utilities.Grid` this provides grid methods required in the Fragment Hotspot Maps algorithm
-    """
-
-    # creating new grids
-    ##################################################################################################################
-    @staticmethod
-    def from_molecule(mol, scaling=1, value=1, scaling_type='None', spacing=0.5, mode='add', padding=2):
-        """
-        generate a molecule mask where gp within the vdw radius of the molecule heavy atoms are set to 1.0
-        :param mol: a molecule
-        :type mol: :class:`ccdc.molecule.Molecule`
-        :param scaling: scale radius by this value
-        :type scaling: float
-        :param value: value to set grid point to.
-        :type value: float
-        :param scaling_type: scalling of grid point values from centre to edge. Either 'none' or 'linear'
-        :type scaling_type: str
-        :return: a grid
-        :rtype: :class:`hotspots.grid_extension.Grid`
-        """
-        coords = [a.coordinates for a in mol.atoms]
-        g = Grid.initalise_grid(coords=coords, padding=padding, spacing=spacing)
-        for a in mol.heavy_atoms:
-            g.set_sphere(point=a.coordinates,
-                         radius=a.vdw_radius * scaling,
-                         value=value,
-                         scaling=scaling_type,
-<<<<<<< HEAD
-                         mode=mode)
-=======
-                         mode='max')
-
->>>>>>> d6439db4
-        return g
-
-    def from_coords(self, coords, scaling=1):
-        """
-        generate a molecule mask where gp within the vdw radius of the molecule heavy atoms are set to 1.0
-        :param mol: `ccdc.molecule.Molecule`
-        :param padding: int
-        :param scaling: float
-        :return: `hotspots.grid_extension.Grid`
-        """
-
-        g = self.copy()
-        for c in coords:
-            g.set_sphere(point=c,
-                         radius=1 * scaling,
-                         value=1,
-                         scaling='None')
-        return g
-
-    @staticmethod
-    def initalise_grid(coords, padding=1, spacing=0.5):
-        """
-        creates a fresh grid using a list of coordinates to define the grid limits
-        :param coords: list
-        :param padding: int, extra spacing added to grid limits
-        :return:
-        """
-        x = set()
-        y = set()
-        z = set()
-        try:
-            for c in coords:
-                x.add(c.x)
-                y.add(c.y)
-                z.add(c.z)
-        except:
-            for c in coords:
-                x.add(c[0])
-                y.add(c[1])
-                z.add(c[2])
-
-        origin = Coordinates(x=round(min(x) - padding),
-                             y=round(min(y) - padding),
-                             z=round(min(z) - padding))
-
-        far_corner = Coordinates(x=round(max(x) + padding),
-                                 y=round(max(y) + padding),
-                                 z=round(max(z) + padding))
-
-        return Grid(origin=origin, far_corner=far_corner, spacing=spacing, default=0, _grid=None)
-
-    def step_out_mask(self, nsteps=2):
-        """
-        add n step in all directions to Grid boundary, returns blank grid
-        :param nsteps: the number of steps the grid is expanded
-        :return: `hotspots.grid_extension.Grid`
-        """
-        origin = (self.bounding_box[0].x - (self.spacing * nsteps),
-                  self.bounding_box[0].y - (self.spacing * nsteps),
-                  self.bounding_box[0].z - (self.spacing * nsteps))
-
-        far_corner = (self.bounding_box[1].x + (self.spacing * nsteps),
-                      self.bounding_box[1].y + (self.spacing * nsteps),
-                      self.bounding_box[1].z + (self.spacing * nsteps))
-
-        return Grid(origin=origin,
-                    far_corner=far_corner,
-                    spacing=0.5,
-                    default=0,
-                    _grid=None)
-
-
-
-
-    ##################################################################################################################
-    # reformat grid data: methods which restructure grid data i.e. grid to numpy array
-    def coordinates(self, threshold=1):
-        nx, ny, nz = self.nsteps
-        return [self.indices_to_point(i, j, k)
-                for i in range(nx)
-                for j in range(ny)
-                for k in range(nz)
-                if self.value(i, j, k) >= threshold]
-
-    def grid_value_by_coordinates(self, threshold=1):
-        """
-        returns a dictionary of grid point values by coordinates
-        :param int threshold: the island threshold of the grid, only points over this value will be returned
-        :return: dict, grid point values by coordinates
-        """
-        dic = {}
-        nx, ny, nz = self.nsteps
-        for i in range(nx):
-            for j in range(ny):
-                for k in range(nz):
-                    if self.value(i, j, k) > threshold:
-                        try:
-                            dic[self.value(i, j, k)].append(self.indices_to_point(i, j, k))
-                        except KeyError:
-                            dic.update({self.value(i, j, k): [self.indices_to_point(i, j, k)]})
-
-        return dic
-
-    def grid_values(self, threshold=0):
-        """
-        generates a numpy array with all values over a given threshold (default = 0)
-        :param int threshold: values over this value
-        :return:
-        """
-        array = self.get_array()
-        masked_array = np.ma.masked_less_equal(array, threshold)
-        return masked_array.compressed()
-
-    def get_flat_array(self):
-        """
-
-        :return:
-        """
-        return np.array(self.to_vector())
-
-    def get_array(self):
-        """
-        convert grid object to np.array
-        :return: `numpy.array`, array with shape (nsteps) and each element corresponding to value at that indice
-        """
-        nx, ny, nz = self.nsteps
-        flat = np.array(self.to_vector())
-        array = flat.reshape((nx,ny,nz))
-        return array
-
-    @staticmethod
-    def array_to_grid(array, blank):
-        """"""
-        grid = blank.copy_and_clear()
-        indices = np.nonzero(array)
-        values = array[indices]
-        as_triads = zip(*indices)
-
-        for (i, j, k), v in zip(as_triads, values):
-            grid._grid.set_value(int(i), int(j), int(k), float(v))
-
-        return grid
-
-    @staticmethod
-    def from_array(fname, origin, spacing):
-        """
-        creates a grid from array
-        :param fname: path to pickled numpy array
-        :return: `hotspots.grid_extension.Grid`
-        """
-        array = np.load(fname)
-        shape = array.shape
-        far_corner = [origin[0]+(spacing*shape[0]), origin[1]+(spacing*shape[1]), origin[2]+(spacing*shape[2])]
-
-        grid = Grid(origin=list(origin),
-                    far_corner=list(far_corner),
-                    spacing=spacing,
-                    default=0.0,
-                    _grid=None)
-
-        indices = np.nonzero(array)
-        values = array[indices]
-        as_triads = zip(*indices)
-
-        for (i, j, k), v in zip(as_triads, values):
-            grid._grid.set_value(int(i), int(j), int(k), float(v))
-
-        return grid
-
-    ##################################################################################################################
-    # manipulate grid dimension: everything concerned with altering dimensions of a grid
-    def copy_and_clear(self):
-        """
-        make a new empty grid, with the same dimensions as the old
-        :return: `hotspots.grid_extension.Grid`
-        """
-        g = self.copy()
-        g *= 0
-        return g
-
-    def common_boundaries(self, grid):
-        """
-        expands supplied grid to the size of self (supplied grid should be smaller than self)
-        :param grid:
-        :return:
-        """
-        reference = Grid.super_grid(0, self, grid)
-        blank = reference.copy_and_clear()
-        return Grid.super_grid(0, blank, grid)
-
-    @staticmethod
-    def common_grid(grid_list, padding=1):
-        """
-        returns two grid with common boundaries
-        :param list grid_list: list of `ccdc.utilities.Grid` instances
-        :param padding: number of steps to add to the grid boundary
-        :return:
-        """
-        sg = Grid.super_grid(padding, *grid_list)
-        out_g = sg.copy()
-        out_g *= 0
-        out = [Grid.super_grid(padding, g, out_g) for g in grid_list]
-        return out
-
-    def minimal(self, padding=1):
-        """
-        TODO: Investigate why this changes values
-        reduces grid size to the minimal dimensions
-        :return: `ccdc.utilities.Grid`
-        """
-        try:
-<<<<<<< HEAD
-            return Grid.super_grid(padding, *self.islands(threshold=1))
-=======
-            small_g =  Grid.super_grid(1, *(self >2 ).islands(threshold=1))
-            return self.shrink(small_g,self,reverse_padding=0)
->>>>>>> d6439db4
-        except RuntimeError:
-            return self
-
-    @staticmethod
-    def shrink(small, big, reverse_padding=1):
-        """
-        shrink a big grid to the dimension of a small grid
-
-        :param big: the grid to be shrunk
-        :type big: `hotspots.grid_extension.Grid`
-        :param reverse_padding: amount of erosion within the small grid boundaries (ensures fit preventing a seg fault)
-        :type reverse_padding: int
-
-        :return: shrunk grid
-        :rtype: `hotspots.grid_extension.Grid`
-        """
-
-        origin, far_left = small.bounding_box
-        o = big.point_to_indices(origin)
-        o = [i + reverse_padding for i in o]
-
-        f = big.point_to_indices(far_left)
-        f = [i - reverse_padding for i in f]
-
-        h = big.sub_grid(o + f)
-        # reverse padding ensure h is smaller than 'small'. Finally expand h to the dimensions of small.
-        return small.common_boundaries(h)
-
-    def respace_grid(self, spacing=0.25):
-        """
-        Change the grid spacing of a grid and interpolate missing values (if spacing is decreased)
-
-        :param spacing:
-        :return:
-        """
-        g_min = self.minimal()
-        origin, far_corner = g_min.bounding_box
-        g_arr = g_min.get_array()
-        scaled_g = Grid(origin=origin,
-                        far_corner=far_corner,
-                        spacing=spacing)
-        scaled_array = resize(g_arr, scaled_g.nsteps, anti_aliasing=False)
-        return Grid.array_to_grid(scaled_array.astype(int), scaled_g)
-
-
-    ##################################################################################################################
-    # grid data calls: methods which access a part of grid data
-    def centroid(self):
-        """
-        returns centre of the grid's bounding box
-        :param self:
-        :return:
-        """
-        return ((self.bounding_box[0][0] + self.bounding_box[1][0]) / 2,
-                (self.bounding_box[0][1] + self.bounding_box[1][1]) / 2,
-                (self.bounding_box[0][2] + self.bounding_box[1][2]) / 2
-                )
-
-    def get_near_scores(self, coordinate, tolerance=3):
-        """
-        for a given grid point, return a list of values within a search tolerance
-        :param tup coordinate: coordinate of a point within the grid
-        :param int tolerance: search distance, in grid steps
-        :return:
-        """
-        i, j, k = self.point_to_indices(coordinate)
-        ri = self._tolerance_range(i, tolerance, 0, self.nsteps[0])
-        rj = self._tolerance_range(j, tolerance, 0, self.nsteps[1])
-        rk = self._tolerance_range(k, tolerance, 0, self.nsteps[2])
-        return [self.value(a, b, c) for a in ri for b in rj for c in rk if self.value(a, b, c) > 0]
-
-    @staticmethod
-    def neighbourhood(i, j, k, high, catchment=1):
-        """
-        find the neighbourhood of a given indice. Neighbourhood is defined by all points within 1 step of the
-        specified indice. This includes the cubic diagonals.
-
-        :param i: i indice
-        :param j: j indice
-        :param k: k indice
-        :param catchment: number of steps from the centre
-
-        :type i: int
-        :type j: int
-        :type k: int
-        :type catchment: int
-
-        :return: indices of the neighbourhood
-        :rtype: list
-        """
-        low = (0, 0, 0)
-
-        i_values = [a for a in range(i-catchment, i+catchment+1) if low[0] <= a < high[0]]
-        j_values = [b for b in range(j-catchment, j+catchment+1) if low[1] <= b < high[1]]
-        k_values = [c for c in range(k-catchment, k+catchment+1) if low[2] <= c < high[2]]
-
-        return [[a, b, c] for a in i_values for b in j_values for c in k_values
-                if Helper.get_distance([a, b, c], [i, j, k]) == 1]
-
-    def grid_score(self, threshold=0, percentile=75):
-        """
-        for a given grid, the xth percentile of values above a given threshold is returned
-        :param int threshold: values over this value
-        :param int percentile: value at this percentile
-
-        :return:
-        """
-        array = self.get_array()
-        masked_array = np.ma.masked_less_equal(array, threshold)
-        values = masked_array.compressed()
-
-        if len(values) == 0:
-            return 0
-        else:
-            return np.percentile(values, percentile)
-
-    @staticmethod
-    def _get_threshold(sorted_points, npoints):
-        """
-        private method
-        returns the lower limit of the top n number of points in a grid
-        :param dict sorted_points: {grid_value, (float(x), float(y), float(z))
-        :param int npoints: number of grid points
-        :return:
-        """
-        count = []
-        for value, pts in sorted_points:
-            count.extend(pts)
-            if len(count) >= npoints:
-                return value
-            else:
-                continue
-
-    def value_at_coordinate(self, coordinates, tolerance=1, position=True, return_list = False):
-        """
-        Uses Grid.value() rather than Grid.value_at_point(). Chris Radoux reported speed issues.
-        :param coordinates:
-        :param tolerance:
-        :return:
-        """
-        i, j, k = self.point_to_indices(coordinates)
-        nx, ny, nz = self.nsteps
-        scores = {}
-
-        sphere = ball(tolerance)
-
-        if return_list:
-            shape = (2 * tolerance + 1)
-            sub_g = self.sub_grid((i - tolerance, j - tolerance, k - tolerance,i + tolerance, j + tolerance, k + tolerance))
-            vec = np.array(sub_g.to_vector(),dtype=float).reshape((shape,shape,shape))
-            test_scores = sphere*vec
-            return list(set(test_scores[test_scores.nonzero()].tolist()))
-        #     print("new", test_scores[test_scores.nonzero()].tolist())
-        for di in range(-tolerance, +tolerance + 1):
-            for dj in range(-tolerance, +tolerance + 1):
-                for dk in range(-tolerance, +tolerance + 1):
-                    if sphere[tolerance + di][tolerance + dj][tolerance + dk] ==1 and 0 < (i + di) < nx and 0 < (j + dj) < ny and 0 < (k + dk) < nz:
-                        scores.update({self.value(i + di, j + dj, k + dk): (i + di, j + dj, k + dk)})
-
-        if len(scores) > 0:
-            score = sorted(scores.keys(), reverse=True)[0]
-
-            if score < 0.1:
-                score = 0
-                point = (0, 0, 0)
-
-            else:
-                a, b, c = scores[score]
-                point = self.indices_to_point(a, b, c)
-
-        else:
-            score = 0
-            point = (0, 0, 0)
-
-        if position:
-            return score, point
-
-        else:
-            return score
-
-    def contains_point(self, point, threshold=0, tolerance=0):
-        """
-        determines whether a set of coordinates are within a grids boundary
-        :param tup point: (float(x), float(y), float(z))
-        :param int threshold: values above this value
-        :param float tolerance: radius of search
-        :return:
-        """
-        mini = self.bounding_box[0]
-        maxi = self.bounding_box[1]
-        if self.value_at_point(point) >= threshold:
-            return all([mini.x - tolerance < point[0] < maxi.x + tolerance,
-                        mini.y - tolerance < point[1] < maxi.y + tolerance,
-                        mini.z - tolerance < point[2] < maxi.z + tolerance])
-        else:
-            return False
-
-    def indices_to_point(self, i, j, k):
-        """
-        return x,y,z coordinate for a given grid index
-        :param int i: indice (x-axis)
-        :param int j: indice (y-axis)
-        :param int k: indice (z-axis)
-        :return: tup, float(x), float(y), float(z)
-        """
-        ox, oy, oz, = self.bounding_box[0]
-        gs = self.spacing
-        return ox + float(i) * gs, oy + float(j) * gs, oz + gs * float(k)
-
-    def point_to_indices(self, p):
-        """
-        return the nearest grid index for a given point
-        :param tup p: (float(x), float(y), float(z)), a coordinate on a 3D grid
-        :return: int(x), int(y), int(z)
-        """
-
-        gs = self.spacing
-        rx, ry, rz = [round(i / gs) for i in p]
-        ox, oy, oz = [round(i / gs) for i in self.bounding_box[0]]
-        return int(rx - ox), int(ry - oy), int(rz - oz)
-
-    ##################################################################################################################
-    # grid data manipulation
-    @staticmethod
-    def grow(inner, template, percentile=80):
-        """
-        experimental
-        Dilates grid to the points in the top percentile of the template
-        :param template:
-        :return:
-        """
-        expand = inner.max_value_of_neighbours() > 0.1  # remove very small values
-        outer = expand.__mul__(-inner) * template
-        threshold = np.percentile(a=outer.grid_values(threshold=1), q=int(percentile))
-
-        return inner.__add__(outer > threshold)
-
-    def get_peaks(self, min_distance=6, cutoff=2):
-        """
-        -     Local maxima with at least a seperation of ((2 * min_distance) + 1)
-              are returned
-        -     If there are multiple local maxima with identical pixel intensities inside
-              the region defined with `min_distance`, the coordinates of all such pixels
-              are returned.
-        -     Therefore, local maxima with multiple pixels can be grouped by distance
-        :return:
-        """
-        class Peak:
-            def __init__(self, score, indices):
-                self.score = score
-                self.indices = [indices]
-
-            def centroid(self):
-                x = set()
-                y = set()
-                z = set()
-
-                for i in self.indices:
-                    x.add(i[0])
-                    y.add(i[1])
-                    z.add(i[2])
-                return [sum(x) / len(x), sum(y) / len(y), sum(z) / len(z)]
-
-        peaks = feature.peak_local_max(self.get_array(), min_distance=min_distance, threshold_abs=cutoff)
-
-        grouped_peaks = []
-        threshold = (2 * min_distance) + 1
-
-        for i, peak in enumerate(peaks):
-            x, y, z = peak
-
-            if i == 0:
-                grouped_peaks.append(Peak(score=self.value(int(x), int(y), int(z)), indices=peak))
-
-            else:
-
-                min_d = [x < threshold for x in [np.amin(distance.cdist(np.array([peak]),
-                                                                        np.array(g.indices)))
-                                                 for g in grouped_peaks]
-                         ]
-
-                if any(min_d):
-                    loci = (np.array(min_d) * 1).nonzero()
-                    if len(loci) == 1:
-                        x = loci[0][0]
-                    else:
-                        raise NotImplemented
-                    grouped_peaks[x].indices.append(peak)
-
-                else:
-                    grouped_peaks.append(Peak(score=self.value(int(x), int(y), int(z)), indices=peak))
-
-        average_peaks = []
-        for p in grouped_peaks:
-            i, j, k = p.centroid()
-            coords = self.indices_to_point(i, j, k)
-            average_peaks.append(coords)
-
-        return average_peaks
-
-    def inverse_single_grid(self, mask_dic):
-        """
-        from a single grid, uses mask_dic to return separated grids divide by interaction type
-        :param mask_dic: dict
-        :return: dict
-        """
-        sg = mask_dic["apolar"].common_boundaries(self)
-        return {probe: grid * (grid & sg) for probe, grid in mask_dic.items()}
-
-    @staticmethod
-    def get_single_grid(grd_dict, mask=True):
-        """
-        Combines a dictionary of identifier (str): Grid (ccdc.utilties.Grid) to a single grid.
-        Grid points of the single_grid are set to the maximum value at each point across all the input grids
-        :param grd_dict:
-        :param mask:
-        :return:
-        """
-        mask_dic = {}
-
-        if len(set([g.bounding_box for g in grd_dict.values()])) > 1:
-            grd_dict = dict(zip(grd_dict.keys(), Grid.common_grid(grd_dict.values())))
-
-        for probe, grid in grd_dict.items():
-            other_grids = [grd_dict[p] for p in grd_dict.keys() if p != probe]
-            mask_dic.update({probe: grid * grid.multi_max_mask(other_grids)})
-
-        o = [g.bounding_box[0] for g in grd_dict.values()]
-        origin = [min([coord.x for coord in o]),
-                  min([coord.y for coord in o]),
-                  min([coord.z for coord in o])
-                  ]
-
-        f = [g.bounding_box[1] for g in grd_dict.values()]
-        far_corner = [max([coord.x for coord in f]),
-                      max([coord.y for coord in f]),
-                      max([coord.z for coord in f])
-                      ]
-
-        spacing = grd_dict["apolar"]._spacing
-
-        blank = Grid(origin=origin, far_corner=far_corner, spacing=spacing, default=0.1, _grid=None)
-
-        if mask:
-            return mask_dic, reduce(operator.add, mask_dic.values(), blank)
-        else:
-            return reduce(operator.add, mask_dic.values(), blank)
-
-    def gaussian(self, sigma=0.2):
-        """
-        gaussian smoothing function, method of reducing noise in output
-        :param float sigma: degree of smoothing
-        :return:
-        """
-        s = (sigma, sigma, sigma, 0)
-        nx, ny, nz = self.nsteps
-        scores = np.zeros((nx, ny, nz, 1))
-        for i in range(nx):
-            for j in range(ny):
-                for k in range(nz):
-                    scores[i, j, k, 0] += self.value(i, j, k)
-        smoothed = ndimage.filters.gaussian_filter(scores, sigma=s)
-        grid = self.copy_and_clear()
-        for i in range(nx):
-            for j in range(ny):
-                for k in range(nz):
-                    grid.set_value(i, j, k, smoothed[i, j, k, 0])
-        return grid
-
-    def dilate_by_atom(self, radius=1):
-
-        g_array = self.get_array()
-        selem = ball(radius=radius)
-        print(selem)
-
-        dilated = ndimage.grey_dilation(g_array, structure=selem)
-
-        return self.array_to_grid(dilated, self)
-
-    def get_best_island(self, threshold, island_rank = 0):
-        """
-        For a given threshold, the island which contains the most grid points will be returned
-
-        :param threshold: island threshold
-        :type threshold: int
-
-        :return: the island with the most grid points above the threshold
-        :rtype: :class:`ccdc.utilities.Grid`
-        """
-        islands = self.islands(threshold)
-
-        if len(islands) == 0:
-            return None
-
-        else:
-            island_by_rank = {}
-            for island in islands:
-                g = (island > threshold) * island
-                rank = g.count_grid()
-                island_by_rank.update({rank: g})
-
-            if len(island_by_rank) == 0:
-                return None
-
-            else:
-                try:
-                    rank = sorted(island_by_rank.keys(), reverse=True)[island_rank]
-                except IndexError:
-                    return None
-                print("threshold:", threshold, "count:", sorted(island_by_rank.keys(), reverse=True))
-                return island_by_rank[rank]
-
-    def multi_max_mask(self, grids):
-        """
-        for a self grid and collection of grids supplied, for each grid point, if the maximum grid value across all the
-        grids belongs to the self grid, the value is assigned to a fresh grid.
-        :param list grids: grids to be compared to self
-        :return: `ccdc.utilities.Grid`
-        """
-        max_grids = [self > g for g in grids]
-        blank = -self.copy_and_clear()
-        return reduce(operator.__and__, max_grids, blank)
-
-    def _mutually_inclusive(self, other):
-        """
-
-        :param other:
-        :return:
-        """
-        g, h = Grid.common_grid(grid_list=[self, other], padding=1)
-        return g & h
-
-    def remove_small_objects(self, min_size = 400):
-
-        g_array = self.get_array()
-        bool_array = g_array.astype(bool)
-        no_small_obj = remove_small_objects(bool_array, min_size=min_size, connectivity=2)
-
-        out_array = g_array*no_small_obj
-
-        return self.array_to_grid(out_array,self.copy_and_clear())
-
-    ##################################################################################################################
-    def score_atom(self, atom):
-        selem = ball(radius=1)
-        i,j,k = self.point_to_indices(atom.coordinates)
-        score = 0
-        len_i, len_j, len_k = np.shape(selem)
-
-        for di in range(0,len_i):
-            for dj in range(0,len_j):
-                for dk in range(0,len_k):
-                    # print(di, dj, dk)
-                    if selem[di,dj,dk] ==1:
-
-                        x = i+(di-2)
-                        y = j+(dj-2)
-                        z = k+(dj-2)
-                        # print(x,y,z)
-                        score += self.value(x,y,z)
-        return score
-
-    def atomic_overlap(self, atom, return_grid=True):
-
-        g = Grid.initalise_grid(coords=[atom.coordinates])
-
-        h = g.copy_and_clear()
-        h.set_sphere(point=atom.coordinates, radius=atom.vdw_radius, value=1, scaling='None')
-        overlap = self._mutually_inclusive(other=h)
-        perc_overlap = (overlap.count_grid() / (h > 0).count_grid()) * 100
-
-        if return_grid is True:
-            return perc_overlap, overlap
-
-        else:
-            return perc_overlap
-
-    def matched_atoms(self, atoms, threshold=30):
-        """
-        for a given atom, the percentage overlap with the grid is calculated. If the overlap
-        is over a threshold the atom identifier is returned in a list
-
-        :param list atoms: list of `ccdc.molecule.Atoms`
-        :param int threshold: percentage overlap threshold
-        :return list: list of str
-        """
-        passed_atoms = {}
-
-        for a in atoms:
-            perc_overlap, overlap = self.atomic_overlap(atom=a, return_grid=True)
-
-            if perc_overlap > threshold:
-                common_a, common_b = Grid.common_grid([self, overlap])
-                passed_atoms[a.label] = (common_a * common_b).extrema[1]
-
-        return passed_atoms
-
-    def percentage_overlap(self, other):
-        """
-        find the percentage overlap of this grid with other.
-        :param other: `hotspots.grid_extension.Grid`
-        :return:`hotspots.grid_extension.Grid`
-        """
-        overlap = self._mutually_inclusive(other=other).count_grid()
-        vol = (self > 0).count_grid()
-        return (overlap / vol) * 100
-
-    ##################################################################################################################
-    # other grid
-    def edge_detection(self, edge_definition=0):
-        """
-        A simplified method to detect surface edge. An edge is defined as a grid point has a value 1 but is adjacent
-        to a grid point with value 0. Only points distance = 1 are considered adjacent (i.e. not diagonals)
-
-        :param edge_definition: values above which are considered part of the body
-        :type edge_definition: float
-
-        :return: the bodies surface as a list of indices
-        :rtype: list
-        """
-        edge = []
-        # generate a mask.
-        self = self > edge_definition
-        a = self.get_array()
-        nx, ny, nz = self.nsteps
-        for i in range(nx):
-            for j in range(ny):
-                for k in range(nz):
-                    if a[i][j][k] > 0:
-                        neighbourhood = self.neighbourhood(i, j, k, self.nsteps)
-                        print({a[n[0]][n[1]][n[2]] for n in neighbourhood})
-                        if min({a[n[0]][n[1]][n[2]] for n in neighbourhood}) == 0:
-                            edge.append(self.indices_to_point(i, j, k))
-
-        return edge
-
-    @staticmethod
-    def _tolerance_range(value, tolerance, min, max):
-        """
-        private method
-
-        for a given value and tolerance, the method checks that the tolerance range for that value is within the grid
-        boundaries
-        :param int value: an "indice" value either (i or j or k)
-        :param int min: the minimum grid boundary (always = 0)
-        :param int max: the maximum grid boundary (always = n step)
-        :return: range,
-        """
-        low = value - tolerance
-        if low < 0:
-            low = 0
-
-        high = value + tolerance
-        if high > max:
-            high = max
-        return range(low, high)
-
-    def deduplicate(self, major, threshold=12, tolerance=2):
-        """
-        method to deduplicate two grids, used for charged-polar deduplication
-        :param `ccdc.utilities.Grid` major: overriding grid
-        :param int threshold: values above this value
-        :param int tolerance: search radius for determining feature overlap
-        :return:
-        """
-        if self.bounding_box[0] != major.bounding_box[0] or self.bounding_box[1] != major.bounding_box[1]:
-            self = major.common_boundaries(self)
-
-        all_islands = set([jsland for jsland in self.islands(threshold=threshold)])
-        bin_islands = set([jsland for jsland in all_islands
-                           for island in major.islands(threshold=threshold)
-                           if jsland.contains_point(island.centroid(), tolerance=tolerance)
-                           or jsland.count_grid() <= 8
-                           or Helper.get_distance(jsland.centroid(), island.centroid()) < 4])
-
-        retained_jslands = list(all_islands - bin_islands)
-
-        if len(retained_jslands) == 0:
-            blank = major.copy_and_clear()
-            return blank
-        else:
-            temp = Grid.super_grid(0, *retained_jslands)
-            blank = self.copy_and_clear()
-            return blank.common_boundaries(temp)
-
-    def top_points(self, npoints):
-        """
-        for a given grid, the top scoring n points are returned
-        :param int npoints: number of points to be returned
-        :return: `ccdc.ulilities.Grid`
-        """
-        pts = {}
-        nx, ny, nz = self.nsteps
-
-        for i in range(nx):
-            for j in range(ny):
-                for k in range(nz):
-                    val = self.value(i, j, k)
-
-                    if val in pts:
-                        pts[val].append((i, j, k))
-                    else:
-                        pts.update({self.value(i, j, k): [(i, j, k)]})
-
-        sorted_pts = sorted(pts.items(), key=lambda x: x[0], reverse=True)
-
-        thres = self._get_threshold(sorted_pts, npoints=npoints)
-        return (self > thres) * self
-
-    # def restricted_volume(self, volume=75):
-    #     """
-    #     returns a grid with of a defined volume
-    #     :param float volume: desired volume in Angstroms ^ 3
-    #     :return: `hotspots.grid_extension.Grid`
-    #     """
-    #     grid = self.copy_and_clear()
-    #     max_points = int(float(volume) / 0.125)
-    #     nx, ny, nz = self.nsteps
-    #     rank_dict = {}
-    #
-    #     for i in range(nx):
-    #         for j in range(ny):
-    #             for k in range(nz):
-    #                 value = float(self.value(i, j, k))
-    #                 if value in rank_dict:
-    #                     rank_dict[value].append((i, j, k))
-    #                 else:
-    #                     rank_dict.update({value: [(i, j, k)]})
-    #
-    #     top_points = sorted((float(x) for x, y in rank_dict.iteritems()), reverse=True)
-    #     indices = [pts for key in top_points for pts in rank_dict[key]]
-    #
-    #     for i in indices[:max_points]:
-    #         grid.set_value(i[0], i[1], i[2], self.value(i[0], i[1], i[2]))
-    #
-    #     return Grid.super_grid(1, *grid.islands(threshold=1))
-
-    # def limit_island_size(self, npoints, threshold=10):
-    #     """
-    #     for a given grid, the number of points contained within the islands (threshold = x) is limited to npoints
-    #     :param int npoints: maximum number of points in each island feature
-    #     :param float threshold: values above this value
-    #     :return:
-    #     """
-    #     g = (self > 10) * self
-    #     all_islands = []
-    #     for island in g.islands(threshold):
-    #         if island.count_grid() > npoints:
-    #             all_islands.append(island.top_points(npoints=npoints))
-    #         else:
-    #             all_islands.append(island)
-    #     return Grid.super_grid(0, *all_islands)
-
-
-utilities.Grid = Grid
-
-
-class _GridEnsemble(object):
-    """
-    Given a list of hotspot maps for the same probe type, compiles a 4-dimensional numpy array storing the information.
-    """
-
-    def __init__(self, dimensions=None, shape=None, ensemble_array=None, spacing=0.5):
-        """
-
-        :param grid_list: List of hotspot maps for a certain probe type
-        :type list:
-        """
-        self.dimensions = dimensions
-        self.shape = shape
-        self.ensemble_array = ensemble_array
-        self.spacing = spacing
-
-    @staticmethod
-    def array_from_grid(grid):
-        """
-        Converts a grid into a 3D nunmpy array
-
-        :param grid:
-        :return:
-        """
-        nx, ny, nz = grid.nsteps
-        array = np.zeros((nx, ny, nz))
-        grid_vec = grid.to_vector()
-
-        array = np.array(grid_vec).reshape(grid.nsteps)
-        return array
-
-    def make_ensemble_array(self, grid_list):
-        """
-        Creates a 4D numpy array storing information for the ensemble
-
-        :param grid_list:
-        :return:
-        """
-        print("Making the common grids")
-        common_grids = Grid.common_grid(grid_list)
-        print("Stared making arrays")
-        as_arrays = [self.array_from_grid(cg) for cg in common_grids]
-
-        self.ensemble_array = np.stack(as_arrays, axis=-1)
-        print("GridEnsemble complete")
-        self.dimensions = np.array(common_grids[0].bounding_box)
-        self.shape = common_grids[0].nsteps
-
-    def as_grid(self, array):
-        """
-        Given an array, outputs a grid with the dimensions of the GridEnsemble
-
-        :param array: 3D numpy array, usually containing processed ensemble data
-        :return: a :class: 'ccdc.utilities.Grid' instance
-        """
-        # Initialise the Grid
-        grid = Grid(origin=tuple(self.dimensions[0]),
-                    far_corner=tuple(self.dimensions[1]),
-                    spacing=self.spacing,
-                    default=0.0,
-                    _grid=None)
-        # Get the nonzero indices and values of the array
-        nonz = array.nonzero()
-        values = array[nonz]
-        # Get indices per value
-        as_triads = zip(*nonz)
-        steps = grid.nsteps
-
-        # Fill in the grid
-        for (i, j, k), v in zip(as_triads, values):
-            if i < steps[0] and j < steps[1] and k < steps[2]:
-                grid._grid.set_value(int(i), int(j), int(k), v)
-
-        return grid
-
-    def make_summary_grid(self, mode='median'):
-        """
-        Returns a ccdc grid, containing information at each point according to the mode pamater
-
-        :param mode: one of 'mean', 'max', or 'median' (default)
-        :type str:
-
-        :return: 'hotspots.grid_extension.Grid'
-        """
-        if mode == 'median':
-            arr = np.median(self.ensemble_array, axis=-1)
-
-        elif mode == 'mean':
-            arr = np.mean(self.ensemble_array, axis=-1)
-
-        elif mode == 'max':
-            arr = np.max(self.ensemble_array, axis=-1)
-
-        else:
-            print('unrecognised mode of combining grids')
-            return
-
-        agrid = self.as_grid(arr)
-
-        return agrid
-
-    def make_nonzero_median_map(self):
-        """
-        Takes the median of only points >0 at each point in the ensemble
-        :return: numpy array
-        """
-        nan_arr = self.ensemble_array.copy()
-        nan_arr[nan_arr == 0] = np.nan
-        med_map = np.nanmedian(nan_arr, axis=-1)
-        med_map = np.nan_to_num(med_map)
-        return med_map
-
-    def get_frequency_map(self):
-        """
-        Calculates the percent of nonzero values at each point
-        Equivalent of len(nonzero values)/len(all_values)*100 at every point
-        :return: numpy array
-        """
-        return np.divide(np.count_nonzero(self.ensemble_array, axis=-1), float(self.ensemble_array.shape[-1])) * 100
-
-    def get_difference_frequency_map(self, other, threshold):
-        """
-
-        :param other:
-        :param threshold:
-        :return: 3d numpy array
-        """
-        freq_map = self.get_frequency_map()
-        med_diff_map = self.make_nonzero_median_map() - other.make_nonzero_median_map()
-        thresh_med_map = med_diff_map * (freq_map > threshold)
-        return thresh_med_map
-
-    def get_median_frequency_map(self, threshold):
-        """
-
-        :param threshold:
-        :return: 3d numpy array
-        """
-        freq_map = self.get_frequency_map()
-        med_map = self.make_nonzero_median_map()
-        thresh_med_map = med_map * (freq_map > threshold)
-
-        return thresh_med_map
-
-    @staticmethod
-    def get_center_of_mass(array):
-        """
-
-        :param array:
-        :return: coordinates as 1d numpy array
-        """
-        indices = array.nonzero()
-        vals = array[indices]
-        result_list = []
-        for dimension in indices:
-            result_list.append(np.average(dimension, weights=vals))
-        return result_list
-
-    @staticmethod
-    def get_highest_percentile_scores(arr, percentile=90.0):
-        """
-        Returns a grid thresholded at the highest <percentile> of scores.
-        :param percentile:
-        :return:
-        """
-        vals = arr[arr.nonzero()]
-        perc = np.percentile(vals, percentile)
-        perc_arr = arr * (arr > perc)
-        return perc_arr
-
-    def get_contributing_maps(self, cluster_array):
-        """
-        Given an array with the same first 3 dimensions of the ensemble_array, with points labelled by cluster,
-        returns a dictionary of which structures contribute to which cluster.
-        :param cluster_array: 3D array, labelled by cluster (eg output of self.HDBSCAN_cluster())
-        :return:
-        """
-        clust_dic = {}
-        clusters = list(set(cluster_array[cluster_array.nonzero()]))
-
-        for c in clusters:
-            cluster_mask = (cluster_array == c)
-            ensemble_cluster = self.ensemble_array[cluster_mask]  # should result in 2D array
-            grid_indices = list(ensemble_cluster.nonzero()[1])
-            clust_structs = list(set(grid_indices))
-            clust_dic[c] = [(val, grid_indices.count(val)) for val in clust_structs]
-        return clust_dic
-
-    @staticmethod
-    def HDBSCAN_cluster(d_array, **kwargs):
-        """
-        Performs density-based clustering on input 3d map.
-        :param d_array: input numpy array (usually 3d map)
-        :param min_members:
-        :return: numpy array
-        """
-        clusterer = HDBSCAN(**kwargs)
-        in_arr = np.array(d_array.nonzero()).T
-
-        clusterer.fit(in_arr)
-        labels = clusterer.labels_
-
-        a = np.zeros(d_array.shape)
-        for clust, tup in zip(labels, in_arr):
-            if clust >= 0:
-                a[tuple(tup)] = clust + 1
-            else:
-                a[tuple(tup)] = clust
-        return a
-
+'''
+The main class of the :mod:`hotspots.grid_extension.Grid`.
+
+This is an internal extension of :class:`ccdc.grid.Grid` that adds in potential new _features
+for review and development. For example, gaussian smoothing function:
+
+.. code-block:: python
+#
+# >>> from ccdc_development import Grid
+# >>> from scipy import ndimage
+# >>> import numpy as np
+# >>>
+# >>> grd = Grid.from_file(<path/to/file>)
+# >>> new_grd = grd.gaussian(sigma=0.3)
+# >>>
+
+I.e. this returns a new grid object in which gaussian smoothing has been applied
+'''
+#############################################################################
+from __future__ import print_function, division
+
+import collections
+import operator
+import numpy as np
+
+from hotspots.hs_utilities import Helper
+from scipy import ndimage
+from scipy.spatial import distance
+from skimage import feature
+from skimage.morphology import ball
+from skimage.transform import resize
+from os.path import join, basename
+from scipy.stats import norm
+# import matplotlib.pyplot as plt
+import pickle
+from functools import reduce
+
+from skimage.morphology import remove_small_objects
+
+try:
+    from hdbscan import HDBSCAN
+except ImportError:
+    print('HDBSCAN module not installed. _GridEnsemble clustering not available.')
+
+from ccdc import utilities
+
+Coordinates = collections.namedtuple('Coordinates', ['x', 'y', 'z'])
+
+
+class Grid(utilities.Grid):
+    """
+    A class to extend a `ccdc.utilities.Grid` this provides grid methods required in the Fragment Hotspot Maps algorithm
+    """
+
+    # creating new grids
+    ##################################################################################################################
+    @staticmethod
+    def from_molecule(mol, scaling=1, value=1, scaling_type='None', spacing=0.5, mode='add', padding=2):
+        """
+        generate a molecule mask where gp within the vdw radius of the molecule heavy atoms are set to 1.0
+        :param mol: a molecule
+        :type mol: :class:`ccdc.molecule.Molecule`
+        :param scaling: scale radius by this value
+        :type scaling: float
+        :param value: value to set grid point to.
+        :type value: float
+        :param scaling_type: scalling of grid point values from centre to edge. Either 'none' or 'linear'
+        :type scaling_type: str
+        :return: a grid
+        :rtype: :class:`hotspots.grid_extension.Grid`
+        """
+        coords = [a.coordinates for a in mol.atoms]
+        g = Grid.initalise_grid(coords=coords, padding=padding, spacing=spacing)
+        for a in mol.heavy_atoms:
+            g.set_sphere(point=a.coordinates,
+                         radius=a.vdw_radius * scaling,
+                         value=value,
+                         scaling=scaling_type,
+                         mode=mode)
+
+        return g
+
+    def from_coords(self, coords, scaling=1):
+        """
+        generate a molecule mask where gp within the vdw radius of the molecule heavy atoms are set to 1.0
+        :param mol: `ccdc.molecule.Molecule`
+        :param padding: int
+        :param scaling: float
+        :return: `hotspots.grid_extension.Grid`
+        """
+
+        g = self.copy()
+        for c in coords:
+            g.set_sphere(point=c,
+                         radius=1 * scaling,
+                         value=1,
+                         scaling='None')
+        return g
+
+    @staticmethod
+    def initalise_grid(coords, padding=1, spacing=0.5):
+        """
+        creates a fresh grid using a list of coordinates to define the grid limits
+        :param coords: list
+        :param padding: int, extra spacing added to grid limits
+        :return:
+        """
+        x = set()
+        y = set()
+        z = set()
+        try:
+            for c in coords:
+                x.add(c.x)
+                y.add(c.y)
+                z.add(c.z)
+        except:
+            for c in coords:
+                x.add(c[0])
+                y.add(c[1])
+                z.add(c[2])
+
+        origin = Coordinates(x=round(min(x) - padding),
+                             y=round(min(y) - padding),
+                             z=round(min(z) - padding))
+
+        far_corner = Coordinates(x=round(max(x) + padding),
+                                 y=round(max(y) + padding),
+                                 z=round(max(z) + padding))
+
+        return Grid(origin=origin, far_corner=far_corner, spacing=spacing, default=0, _grid=None)
+
+    def step_out_mask(self, nsteps=2):
+        """
+        add n step in all directions to Grid boundary, returns blank grid
+        :param nsteps: the number of steps the grid is expanded
+        :return: `hotspots.grid_extension.Grid`
+        """
+        origin = (self.bounding_box[0].x - (self.spacing * nsteps),
+                  self.bounding_box[0].y - (self.spacing * nsteps),
+                  self.bounding_box[0].z - (self.spacing * nsteps))
+
+        far_corner = (self.bounding_box[1].x + (self.spacing * nsteps),
+                      self.bounding_box[1].y + (self.spacing * nsteps),
+                      self.bounding_box[1].z + (self.spacing * nsteps))
+
+        return Grid(origin=origin,
+                    far_corner=far_corner,
+                    spacing=0.5,
+                    default=0,
+                    _grid=None)
+
+
+
+
+    ##################################################################################################################
+    # reformat grid data: methods which restructure grid data i.e. grid to numpy array
+    def coordinates(self, threshold=1):
+        nx, ny, nz = self.nsteps
+        return [self.indices_to_point(i, j, k)
+                for i in range(nx)
+                for j in range(ny)
+                for k in range(nz)
+                if self.value(i, j, k) >= threshold]
+
+    def grid_value_by_coordinates(self, threshold=1):
+        """
+        returns a dictionary of grid point values by coordinates
+        :param int threshold: the island threshold of the grid, only points over this value will be returned
+        :return: dict, grid point values by coordinates
+        """
+        dic = {}
+        nx, ny, nz = self.nsteps
+        for i in range(nx):
+            for j in range(ny):
+                for k in range(nz):
+                    if self.value(i, j, k) > threshold:
+                        try:
+                            dic[self.value(i, j, k)].append(self.indices_to_point(i, j, k))
+                        except KeyError:
+                            dic.update({self.value(i, j, k): [self.indices_to_point(i, j, k)]})
+
+        return dic
+
+    def grid_values(self, threshold=0):
+        """
+        generates a numpy array with all values over a given threshold (default = 0)
+        :param int threshold: values over this value
+        :return:
+        """
+        array = self.get_array()
+        masked_array = np.ma.masked_less_equal(array, threshold)
+        return masked_array.compressed()
+
+    def get_flat_array(self):
+        """
+
+        :return:
+        """
+        return np.array(self.to_vector())
+
+    def get_array(self):
+        """
+        convert grid object to np.array
+        :return: `numpy.array`, array with shape (nsteps) and each element corresponding to value at that indice
+        """
+        nx, ny, nz = self.nsteps
+        flat = np.array(self.to_vector())
+        array = flat.reshape((nx,ny,nz))
+        return array
+
+    @staticmethod
+    def array_to_grid(array, blank):
+        """"""
+        grid = blank.copy_and_clear()
+        indices = np.nonzero(array)
+        values = array[indices]
+        as_triads = zip(*indices)
+
+        for (i, j, k), v in zip(as_triads, values):
+            grid._grid.set_value(int(i), int(j), int(k), float(v))
+
+        return grid
+
+    @staticmethod
+    def from_array(fname, origin, spacing):
+        """
+        creates a grid from array
+        :param fname: path to pickled numpy array
+        :return: `hotspots.grid_extension.Grid`
+        """
+        array = np.load(fname)
+        shape = array.shape
+        far_corner = [origin[0]+(spacing*shape[0]), origin[1]+(spacing*shape[1]), origin[2]+(spacing*shape[2])]
+
+        grid = Grid(origin=list(origin),
+                    far_corner=list(far_corner),
+                    spacing=spacing,
+                    default=0.0,
+                    _grid=None)
+
+        indices = np.nonzero(array)
+        values = array[indices]
+        as_triads = zip(*indices)
+
+        for (i, j, k), v in zip(as_triads, values):
+            grid._grid.set_value(int(i), int(j), int(k), float(v))
+
+        return grid
+
+    ##################################################################################################################
+    # manipulate grid dimension: everything concerned with altering dimensions of a grid
+    def copy_and_clear(self):
+        """
+        make a new empty grid, with the same dimensions as the old
+        :return: `hotspots.grid_extension.Grid`
+        """
+        g = self.copy()
+        g *= 0
+        return g
+
+    def common_boundaries(self, grid):
+        """
+        expands supplied grid to the size of self (supplied grid should be smaller than self)
+        :param grid:
+        :return:
+        """
+        reference = Grid.super_grid(0, self, grid)
+        blank = reference.copy_and_clear()
+        return Grid.super_grid(0, blank, grid)
+
+    @staticmethod
+    def common_grid(grid_list, padding=1):
+        """
+        returns two grid with common boundaries
+        :param list grid_list: list of `ccdc.utilities.Grid` instances
+        :param padding: number of steps to add to the grid boundary
+        :return:
+        """
+        sg = Grid.super_grid(padding, *grid_list)
+        out_g = sg.copy()
+        out_g *= 0
+        out = [Grid.super_grid(padding, g, out_g) for g in grid_list]
+        return out
+
+    def minimal(self, padding=1):
+        """
+        TODO: Investigate why this changes values
+        reduces grid size to the minimal dimensions
+        :return: `ccdc.utilities.Grid`
+        """
+        try:
+            small_g =  Grid.super_grid(1, *(self >2 ).islands(threshold=1))
+            return self.shrink(small_g,self,reverse_padding=0)
+
+        except RuntimeError:
+            return self
+
+    @staticmethod
+    def shrink(small, big, reverse_padding=1):
+        """
+        shrink a big grid to the dimension of a small grid
+
+        :param big: the grid to be shrunk
+        :type big: `hotspots.grid_extension.Grid`
+        :param reverse_padding: amount of erosion within the small grid boundaries (ensures fit preventing a seg fault)
+        :type reverse_padding: int
+
+        :return: shrunk grid
+        :rtype: `hotspots.grid_extension.Grid`
+        """
+
+        origin, far_left = small.bounding_box
+        o = big.point_to_indices(origin)
+        o = [i + reverse_padding for i in o]
+
+        f = big.point_to_indices(far_left)
+        f = [i - reverse_padding for i in f]
+
+        h = big.sub_grid(o + f)
+        # reverse padding ensure h is smaller than 'small'. Finally expand h to the dimensions of small.
+        return small.common_boundaries(h)
+
+    def respace_grid(self, spacing=0.25):
+        """
+        Change the grid spacing of a grid and interpolate missing values (if spacing is decreased)
+
+        :param spacing:
+        :return:
+        """
+        g_min = self.minimal()
+        origin, far_corner = g_min.bounding_box
+        g_arr = g_min.get_array()
+        scaled_g = Grid(origin=origin,
+                        far_corner=far_corner,
+                        spacing=spacing)
+        scaled_array = resize(g_arr, scaled_g.nsteps, anti_aliasing=False)
+        return Grid.array_to_grid(scaled_array.astype(int), scaled_g)
+
+
+    ##################################################################################################################
+    # grid data calls: methods which access a part of grid data
+    def centroid(self):
+        """
+        returns centre of the grid's bounding box
+        :param self:
+        :return:
+        """
+        return ((self.bounding_box[0][0] + self.bounding_box[1][0]) / 2,
+                (self.bounding_box[0][1] + self.bounding_box[1][1]) / 2,
+                (self.bounding_box[0][2] + self.bounding_box[1][2]) / 2
+                )
+
+    def get_near_scores(self, coordinate, tolerance=3):
+        """
+        for a given grid point, return a list of values within a search tolerance
+        :param tup coordinate: coordinate of a point within the grid
+        :param int tolerance: search distance, in grid steps
+        :return:
+        """
+        i, j, k = self.point_to_indices(coordinate)
+        ri = self._tolerance_range(i, tolerance, 0, self.nsteps[0])
+        rj = self._tolerance_range(j, tolerance, 0, self.nsteps[1])
+        rk = self._tolerance_range(k, tolerance, 0, self.nsteps[2])
+        return [self.value(a, b, c) for a in ri for b in rj for c in rk if self.value(a, b, c) > 0]
+
+    @staticmethod
+    def neighbourhood(i, j, k, high, catchment=1):
+        """
+        find the neighbourhood of a given indice. Neighbourhood is defined by all points within 1 step of the
+        specified indice. This includes the cubic diagonals.
+
+        :param i: i indice
+        :param j: j indice
+        :param k: k indice
+        :param catchment: number of steps from the centre
+
+        :type i: int
+        :type j: int
+        :type k: int
+        :type catchment: int
+
+        :return: indices of the neighbourhood
+        :rtype: list
+        """
+        low = (0, 0, 0)
+
+        i_values = [a for a in range(i-catchment, i+catchment+1) if low[0] <= a < high[0]]
+        j_values = [b for b in range(j-catchment, j+catchment+1) if low[1] <= b < high[1]]
+        k_values = [c for c in range(k-catchment, k+catchment+1) if low[2] <= c < high[2]]
+
+        return [[a, b, c] for a in i_values for b in j_values for c in k_values
+                if Helper.get_distance([a, b, c], [i, j, k]) == 1]
+
+    def grid_score(self, threshold=0, percentile=75):
+        """
+        for a given grid, the xth percentile of values above a given threshold is returned
+        :param int threshold: values over this value
+        :param int percentile: value at this percentile
+
+        :return:
+        """
+        array = self.get_array()
+        masked_array = np.ma.masked_less_equal(array, threshold)
+        values = masked_array.compressed()
+
+        if len(values) == 0:
+            return 0
+        else:
+            return np.percentile(values, percentile)
+
+    @staticmethod
+    def _get_threshold(sorted_points, npoints):
+        """
+        private method
+        returns the lower limit of the top n number of points in a grid
+        :param dict sorted_points: {grid_value, (float(x), float(y), float(z))
+        :param int npoints: number of grid points
+        :return:
+        """
+        count = []
+        for value, pts in sorted_points:
+            count.extend(pts)
+            if len(count) >= npoints:
+                return value
+            else:
+                continue
+
+    def value_at_coordinate(self, coordinates, tolerance=1, position=True, return_list = False):
+        """
+        Uses Grid.value() rather than Grid.value_at_point(). Chris Radoux reported speed issues.
+        :param coordinates:
+        :param tolerance:
+        :return:
+        """
+        i, j, k = self.point_to_indices(coordinates)
+        nx, ny, nz = self.nsteps
+        scores = {}
+
+        sphere = ball(tolerance)
+
+        if return_list:
+            shape = (2 * tolerance + 1)
+            sub_g = self.sub_grid((i - tolerance, j - tolerance, k - tolerance,i + tolerance, j + tolerance, k + tolerance))
+            vec = np.array(sub_g.to_vector(),dtype=float).reshape((shape,shape,shape))
+            test_scores = sphere*vec
+            return list(set(test_scores[test_scores.nonzero()].tolist()))
+        #     print("new", test_scores[test_scores.nonzero()].tolist())
+        for di in range(-tolerance, +tolerance + 1):
+            for dj in range(-tolerance, +tolerance + 1):
+                for dk in range(-tolerance, +tolerance + 1):
+                    if sphere[tolerance + di][tolerance + dj][tolerance + dk] ==1 and 0 < (i + di) < nx and 0 < (j + dj) < ny and 0 < (k + dk) < nz:
+                        scores.update({self.value(i + di, j + dj, k + dk): (i + di, j + dj, k + dk)})
+
+        if len(scores) > 0:
+            score = sorted(scores.keys(), reverse=True)[0]
+
+            if score < 0.1:
+                score = 0
+                point = (0, 0, 0)
+
+            else:
+                a, b, c = scores[score]
+                point = self.indices_to_point(a, b, c)
+
+        else:
+            score = 0
+            point = (0, 0, 0)
+
+        if position:
+            return score, point
+
+        else:
+            return score
+
+    def contains_point(self, point, threshold=0, tolerance=0):
+        """
+        determines whether a set of coordinates are within a grids boundary
+        :param tup point: (float(x), float(y), float(z))
+        :param int threshold: values above this value
+        :param float tolerance: radius of search
+        :return:
+        """
+        mini = self.bounding_box[0]
+        maxi = self.bounding_box[1]
+        if self.value_at_point(point) >= threshold:
+            return all([mini.x - tolerance < point[0] < maxi.x + tolerance,
+                        mini.y - tolerance < point[1] < maxi.y + tolerance,
+                        mini.z - tolerance < point[2] < maxi.z + tolerance])
+        else:
+            return False
+
+    def indices_to_point(self, i, j, k):
+        """
+        return x,y,z coordinate for a given grid index
+        :param int i: indice (x-axis)
+        :param int j: indice (y-axis)
+        :param int k: indice (z-axis)
+        :return: tup, float(x), float(y), float(z)
+        """
+        ox, oy, oz, = self.bounding_box[0]
+        gs = self.spacing
+        return ox + float(i) * gs, oy + float(j) * gs, oz + gs * float(k)
+
+    def point_to_indices(self, p):
+        """
+        return the nearest grid index for a given point
+        :param tup p: (float(x), float(y), float(z)), a coordinate on a 3D grid
+        :return: int(x), int(y), int(z)
+        """
+
+        gs = self.spacing
+        rx, ry, rz = [round(i / gs) for i in p]
+        ox, oy, oz = [round(i / gs) for i in self.bounding_box[0]]
+        return int(rx - ox), int(ry - oy), int(rz - oz)
+
+    ##################################################################################################################
+    # grid data manipulation
+    @staticmethod
+    def grow(inner, template, percentile=80):
+        """
+        experimental
+        Dilates grid to the points in the top percentile of the template
+        :param template:
+        :return:
+        """
+        expand = inner.max_value_of_neighbours() > 0.1  # remove very small values
+        outer = expand.__mul__(-inner) * template
+        threshold = np.percentile(a=outer.grid_values(threshold=1), q=int(percentile))
+
+        return inner.__add__(outer > threshold)
+
+    def get_peaks(self, min_distance=6, cutoff=2):
+        """
+        -     Local maxima with at least a seperation of ((2 * min_distance) + 1)
+              are returned
+        -     If there are multiple local maxima with identical pixel intensities inside
+              the region defined with `min_distance`, the coordinates of all such pixels
+              are returned.
+        -     Therefore, local maxima with multiple pixels can be grouped by distance
+        :return:
+        """
+        class Peak:
+            def __init__(self, score, indices):
+                self.score = score
+                self.indices = [indices]
+
+            def centroid(self):
+                x = set()
+                y = set()
+                z = set()
+
+                for i in self.indices:
+                    x.add(i[0])
+                    y.add(i[1])
+                    z.add(i[2])
+                return [sum(x) / len(x), sum(y) / len(y), sum(z) / len(z)]
+
+        peaks = feature.peak_local_max(self.get_array(), min_distance=min_distance, threshold_abs=cutoff)
+
+        grouped_peaks = []
+        threshold = (2 * min_distance) + 1
+
+        for i, peak in enumerate(peaks):
+            x, y, z = peak
+
+            if i == 0:
+                grouped_peaks.append(Peak(score=self.value(int(x), int(y), int(z)), indices=peak))
+
+            else:
+
+                min_d = [x < threshold for x in [np.amin(distance.cdist(np.array([peak]),
+                                                                        np.array(g.indices)))
+                                                 for g in grouped_peaks]
+                         ]
+
+                if any(min_d):
+                    loci = (np.array(min_d) * 1).nonzero()
+                    if len(loci) == 1:
+                        x = loci[0][0]
+                    else:
+                        raise NotImplemented
+                    grouped_peaks[x].indices.append(peak)
+
+                else:
+                    grouped_peaks.append(Peak(score=self.value(int(x), int(y), int(z)), indices=peak))
+
+        average_peaks = []
+        for p in grouped_peaks:
+            i, j, k = p.centroid()
+            coords = self.indices_to_point(i, j, k)
+            average_peaks.append(coords)
+
+        return average_peaks
+
+    def inverse_single_grid(self, mask_dic):
+        """
+        from a single grid, uses mask_dic to return separated grids divide by interaction type
+        :param mask_dic: dict
+        :return: dict
+        """
+        sg = mask_dic["apolar"].common_boundaries(self)
+        return {probe: grid * (grid & sg) for probe, grid in mask_dic.items()}
+
+    @staticmethod
+    def get_single_grid(grd_dict, mask=True):
+        """
+        Combines a dictionary of identifier (str): Grid (ccdc.utilties.Grid) to a single grid.
+        Grid points of the single_grid are set to the maximum value at each point across all the input grids
+        :param grd_dict:
+        :param mask:
+        :return:
+        """
+        mask_dic = {}
+
+        if len(set([g.bounding_box for g in grd_dict.values()])) > 1:
+            grd_dict = dict(zip(grd_dict.keys(), Grid.common_grid(grd_dict.values())))
+
+        for probe, grid in grd_dict.items():
+            other_grids = [grd_dict[p] for p in grd_dict.keys() if p != probe]
+            mask_dic.update({probe: grid * grid.multi_max_mask(other_grids)})
+
+        o = [g.bounding_box[0] for g in grd_dict.values()]
+        origin = [min([coord.x for coord in o]),
+                  min([coord.y for coord in o]),
+                  min([coord.z for coord in o])
+                  ]
+
+        f = [g.bounding_box[1] for g in grd_dict.values()]
+        far_corner = [max([coord.x for coord in f]),
+                      max([coord.y for coord in f]),
+                      max([coord.z for coord in f])
+                      ]
+
+        spacing = grd_dict["apolar"]._spacing
+
+        blank = Grid(origin=origin, far_corner=far_corner, spacing=spacing, default=0.1, _grid=None)
+
+        if mask:
+            return mask_dic, reduce(operator.add, mask_dic.values(), blank)
+        else:
+            return reduce(operator.add, mask_dic.values(), blank)
+
+    def gaussian(self, sigma=0.2):
+        """
+        gaussian smoothing function, method of reducing noise in output
+        :param float sigma: degree of smoothing
+        :return:
+        """
+        s = (sigma, sigma, sigma, 0)
+        nx, ny, nz = self.nsteps
+        scores = np.zeros((nx, ny, nz, 1))
+        for i in range(nx):
+            for j in range(ny):
+                for k in range(nz):
+                    scores[i, j, k, 0] += self.value(i, j, k)
+        smoothed = ndimage.filters.gaussian_filter(scores, sigma=s)
+        grid = self.copy_and_clear()
+        for i in range(nx):
+            for j in range(ny):
+                for k in range(nz):
+                    grid.set_value(i, j, k, smoothed[i, j, k, 0])
+        return grid
+
+    def dilate_by_atom(self, radius=1):
+
+        g_array = self.get_array()
+        selem = ball(radius=radius)
+        print(selem)
+
+        dilated = ndimage.grey_dilation(g_array, structure=selem)
+
+        return self.array_to_grid(dilated, self)
+
+    def get_best_island(self, threshold, island_rank = 0):
+        """
+        For a given threshold, the island which contains the most grid points will be returned
+
+        :param threshold: island threshold
+        :type threshold: int
+
+        :return: the island with the most grid points above the threshold
+        :rtype: :class:`ccdc.utilities.Grid`
+        """
+        islands = self.islands(threshold)
+
+        if len(islands) == 0:
+            return None
+
+        else:
+            island_by_rank = {}
+            for island in islands:
+                g = (island > threshold) * island
+                rank = g.count_grid()
+                island_by_rank.update({rank: g})
+
+            if len(island_by_rank) == 0:
+                return None
+
+            else:
+                try:
+                    rank = sorted(island_by_rank.keys(), reverse=True)[island_rank]
+                except IndexError:
+                    return None
+                print("threshold:", threshold, "count:", sorted(island_by_rank.keys(), reverse=True))
+                return island_by_rank[rank]
+
+    def multi_max_mask(self, grids):
+        """
+        for a self grid and collection of grids supplied, for each grid point, if the maximum grid value across all the
+        grids belongs to the self grid, the value is assigned to a fresh grid.
+        :param list grids: grids to be compared to self
+        :return: `ccdc.utilities.Grid`
+        """
+        max_grids = [self > g for g in grids]
+        blank = -self.copy_and_clear()
+        return reduce(operator.__and__, max_grids, blank)
+
+    def _mutually_inclusive(self, other):
+        """
+
+        :param other:
+        :return:
+        """
+        g, h = Grid.common_grid(grid_list=[self, other], padding=1)
+        return g & h
+
+    def remove_small_objects(self, min_size = 400):
+
+        g_array = self.get_array()
+        bool_array = g_array.astype(bool)
+        no_small_obj = remove_small_objects(bool_array, min_size=min_size, connectivity=2)
+
+        out_array = g_array*no_small_obj
+
+        return self.array_to_grid(out_array,self.copy_and_clear())
+
+    ##################################################################################################################
+    def score_atom(self, atom):
+        selem = ball(radius=1)
+        i,j,k = self.point_to_indices(atom.coordinates)
+        score = 0
+        len_i, len_j, len_k = np.shape(selem)
+
+        for di in range(0,len_i):
+            for dj in range(0,len_j):
+                for dk in range(0,len_k):
+                    # print(di, dj, dk)
+                    if selem[di,dj,dk] ==1:
+
+                        x = i+(di-2)
+                        y = j+(dj-2)
+                        z = k+(dj-2)
+                        # print(x,y,z)
+                        score += self.value(x,y,z)
+        return score
+
+    def atomic_overlap(self, atom, return_grid=True):
+
+        g = Grid.initalise_grid(coords=[atom.coordinates])
+
+        h = g.copy_and_clear()
+        h.set_sphere(point=atom.coordinates, radius=atom.vdw_radius, value=1, scaling='None')
+        overlap = self._mutually_inclusive(other=h)
+        perc_overlap = (overlap.count_grid() / (h > 0).count_grid()) * 100
+
+        if return_grid is True:
+            return perc_overlap, overlap
+
+        else:
+            return perc_overlap
+
+    def matched_atoms(self, atoms, threshold=30):
+        """
+        for a given atom, the percentage overlap with the grid is calculated. If the overlap
+        is over a threshold the atom identifier is returned in a list
+
+        :param list atoms: list of `ccdc.molecule.Atoms`
+        :param int threshold: percentage overlap threshold
+        :return list: list of str
+        """
+        passed_atoms = {}
+
+        for a in atoms:
+            perc_overlap, overlap = self.atomic_overlap(atom=a, return_grid=True)
+
+            if perc_overlap > threshold:
+                common_a, common_b = Grid.common_grid([self, overlap])
+                passed_atoms[a.label] = (common_a * common_b).extrema[1]
+
+        return passed_atoms
+
+    def percentage_overlap(self, other):
+        """
+        find the percentage overlap of this grid with other.
+        :param other: `hotspots.grid_extension.Grid`
+        :return:`hotspots.grid_extension.Grid`
+        """
+        overlap = self._mutually_inclusive(other=other).count_grid()
+        vol = (self > 0).count_grid()
+        return (overlap / vol) * 100
+
+    ##################################################################################################################
+    # other grid
+    def edge_detection(self, edge_definition=0):
+        """
+        A simplified method to detect surface edge. An edge is defined as a grid point has a value 1 but is adjacent
+        to a grid point with value 0. Only points distance = 1 are considered adjacent (i.e. not diagonals)
+
+        :param edge_definition: values above which are considered part of the body
+        :type edge_definition: float
+
+        :return: the bodies surface as a list of indices
+        :rtype: list
+        """
+        edge = []
+        # generate a mask.
+        self = self > edge_definition
+        a = self.get_array()
+        nx, ny, nz = self.nsteps
+        for i in range(nx):
+            for j in range(ny):
+                for k in range(nz):
+                    if a[i][j][k] > 0:
+                        neighbourhood = self.neighbourhood(i, j, k, self.nsteps)
+                        print({a[n[0]][n[1]][n[2]] for n in neighbourhood})
+                        if min({a[n[0]][n[1]][n[2]] for n in neighbourhood}) == 0:
+                            edge.append(self.indices_to_point(i, j, k))
+
+        return edge
+
+    @staticmethod
+    def _tolerance_range(value, tolerance, min, max):
+        """
+        private method
+
+        for a given value and tolerance, the method checks that the tolerance range for that value is within the grid
+        boundaries
+        :param int value: an "indice" value either (i or j or k)
+        :param int min: the minimum grid boundary (always = 0)
+        :param int max: the maximum grid boundary (always = n step)
+        :return: range,
+        """
+        low = value - tolerance
+        if low < 0:
+            low = 0
+
+        high = value + tolerance
+        if high > max:
+            high = max
+        return range(low, high)
+
+    def deduplicate(self, major, threshold=12, tolerance=2):
+        """
+        method to deduplicate two grids, used for charged-polar deduplication
+        :param `ccdc.utilities.Grid` major: overriding grid
+        :param int threshold: values above this value
+        :param int tolerance: search radius for determining feature overlap
+        :return:
+        """
+        if self.bounding_box[0] != major.bounding_box[0] or self.bounding_box[1] != major.bounding_box[1]:
+            self = major.common_boundaries(self)
+
+        all_islands = set([jsland for jsland in self.islands(threshold=threshold)])
+        bin_islands = set([jsland for jsland in all_islands
+                           for island in major.islands(threshold=threshold)
+                           if jsland.contains_point(island.centroid(), tolerance=tolerance)
+                           or jsland.count_grid() <= 8
+                           or Helper.get_distance(jsland.centroid(), island.centroid()) < 4])
+
+        retained_jslands = list(all_islands - bin_islands)
+
+        if len(retained_jslands) == 0:
+            blank = major.copy_and_clear()
+            return blank
+        else:
+            temp = Grid.super_grid(0, *retained_jslands)
+            blank = self.copy_and_clear()
+            return blank.common_boundaries(temp)
+
+    def top_points(self, npoints):
+        """
+        for a given grid, the top scoring n points are returned
+        :param int npoints: number of points to be returned
+        :return: `ccdc.ulilities.Grid`
+        """
+        pts = {}
+        nx, ny, nz = self.nsteps
+
+        for i in range(nx):
+            for j in range(ny):
+                for k in range(nz):
+                    val = self.value(i, j, k)
+
+                    if val in pts:
+                        pts[val].append((i, j, k))
+                    else:
+                        pts.update({self.value(i, j, k): [(i, j, k)]})
+
+        sorted_pts = sorted(pts.items(), key=lambda x: x[0], reverse=True)
+
+        thres = self._get_threshold(sorted_pts, npoints=npoints)
+        return (self > thres) * self
+
+    # def restricted_volume(self, volume=75):
+    #     """
+    #     returns a grid with of a defined volume
+    #     :param float volume: desired volume in Angstroms ^ 3
+    #     :return: `hotspots.grid_extension.Grid`
+    #     """
+    #     grid = self.copy_and_clear()
+    #     max_points = int(float(volume) / 0.125)
+    #     nx, ny, nz = self.nsteps
+    #     rank_dict = {}
+    #
+    #     for i in range(nx):
+    #         for j in range(ny):
+    #             for k in range(nz):
+    #                 value = float(self.value(i, j, k))
+    #                 if value in rank_dict:
+    #                     rank_dict[value].append((i, j, k))
+    #                 else:
+    #                     rank_dict.update({value: [(i, j, k)]})
+    #
+    #     top_points = sorted((float(x) for x, y in rank_dict.iteritems()), reverse=True)
+    #     indices = [pts for key in top_points for pts in rank_dict[key]]
+    #
+    #     for i in indices[:max_points]:
+    #         grid.set_value(i[0], i[1], i[2], self.value(i[0], i[1], i[2]))
+    #
+    #     return Grid.super_grid(1, *grid.islands(threshold=1))
+
+    # def limit_island_size(self, npoints, threshold=10):
+    #     """
+    #     for a given grid, the number of points contained within the islands (threshold = x) is limited to npoints
+    #     :param int npoints: maximum number of points in each island feature
+    #     :param float threshold: values above this value
+    #     :return:
+    #     """
+    #     g = (self > 10) * self
+    #     all_islands = []
+    #     for island in g.islands(threshold):
+    #         if island.count_grid() > npoints:
+    #             all_islands.append(island.top_points(npoints=npoints))
+    #         else:
+    #             all_islands.append(island)
+    #     return Grid.super_grid(0, *all_islands)
+
+
+utilities.Grid = Grid
+
+
+class _GridEnsemble(object):
+    """
+    Given a list of hotspot maps for the same probe type, compiles a 4-dimensional numpy array storing the information.
+    """
+
+    def __init__(self, dimensions=None, shape=None, ensemble_array=None, spacing=0.5):
+        """
+
+        :param grid_list: List of hotspot maps for a certain probe type
+        :type list:
+        """
+        self.dimensions = dimensions
+        self.shape = shape
+        self.ensemble_array = ensemble_array
+        self.spacing = spacing
+
+    @staticmethod
+    def array_from_grid(grid):
+        """
+        Converts a grid into a 3D nunmpy array
+
+        :param grid:
+        :return:
+        """
+        nx, ny, nz = grid.nsteps
+        array = np.zeros((nx, ny, nz))
+        grid_vec = grid.to_vector()
+
+        array = np.array(grid_vec).reshape(grid.nsteps)
+        return array
+
+    def make_ensemble_array(self, grid_list):
+        """
+        Creates a 4D numpy array storing information for the ensemble
+
+        :param grid_list:
+        :return:
+        """
+        print("Making the common grids")
+        common_grids = Grid.common_grid(grid_list)
+        print("Stared making arrays")
+        as_arrays = [self.array_from_grid(cg) for cg in common_grids]
+
+        self.ensemble_array = np.stack(as_arrays, axis=-1)
+        print("GridEnsemble complete")
+        self.dimensions = np.array(common_grids[0].bounding_box)
+        self.shape = common_grids[0].nsteps
+
+    def as_grid(self, array):
+        """
+        Given an array, outputs a grid with the dimensions of the GridEnsemble
+
+        :param array: 3D numpy array, usually containing processed ensemble data
+        :return: a :class: 'ccdc.utilities.Grid' instance
+        """
+        # Initialise the Grid
+        grid = Grid(origin=tuple(self.dimensions[0]),
+                    far_corner=tuple(self.dimensions[1]),
+                    spacing=self.spacing,
+                    default=0.0,
+                    _grid=None)
+        # Get the nonzero indices and values of the array
+        nonz = array.nonzero()
+        values = array[nonz]
+        # Get indices per value
+        as_triads = zip(*nonz)
+        steps = grid.nsteps
+
+        # Fill in the grid
+        for (i, j, k), v in zip(as_triads, values):
+            if i < steps[0] and j < steps[1] and k < steps[2]:
+                grid._grid.set_value(int(i), int(j), int(k), v)
+
+        return grid
+
+    def make_summary_grid(self, mode='median'):
+        """
+        Returns a ccdc grid, containing information at each point according to the mode pamater
+
+        :param mode: one of 'mean', 'max', or 'median' (default)
+        :type str:
+
+        :return: 'hotspots.grid_extension.Grid'
+        """
+        if mode == 'median':
+            arr = np.median(self.ensemble_array, axis=-1)
+
+        elif mode == 'mean':
+            arr = np.mean(self.ensemble_array, axis=-1)
+
+        elif mode == 'max':
+            arr = np.max(self.ensemble_array, axis=-1)
+
+        else:
+            print('unrecognised mode of combining grids')
+            return
+
+        agrid = self.as_grid(arr)
+
+        return agrid
+
+    def make_nonzero_median_map(self):
+        """
+        Takes the median of only points >0 at each point in the ensemble
+        :return: numpy array
+        """
+        nan_arr = self.ensemble_array.copy()
+        nan_arr[nan_arr == 0] = np.nan
+        med_map = np.nanmedian(nan_arr, axis=-1)
+        med_map = np.nan_to_num(med_map)
+        return med_map
+
+    def get_frequency_map(self):
+        """
+        Calculates the percent of nonzero values at each point
+        Equivalent of len(nonzero values)/len(all_values)*100 at every point
+        :return: numpy array
+        """
+        return np.divide(np.count_nonzero(self.ensemble_array, axis=-1), float(self.ensemble_array.shape[-1])) * 100
+
+    def get_difference_frequency_map(self, other, threshold):
+        """
+
+        :param other:
+        :param threshold:
+        :return: 3d numpy array
+        """
+        freq_map = self.get_frequency_map()
+        med_diff_map = self.make_nonzero_median_map() - other.make_nonzero_median_map()
+        thresh_med_map = med_diff_map * (freq_map > threshold)
+        return thresh_med_map
+
+    def get_median_frequency_map(self, threshold):
+        """
+
+        :param threshold:
+        :return: 3d numpy array
+        """
+        freq_map = self.get_frequency_map()
+        med_map = self.make_nonzero_median_map()
+        thresh_med_map = med_map * (freq_map > threshold)
+
+        return thresh_med_map
+
+    @staticmethod
+    def get_center_of_mass(array):
+        """
+
+        :param array:
+        :return: coordinates as 1d numpy array
+        """
+        indices = array.nonzero()
+        vals = array[indices]
+        result_list = []
+        for dimension in indices:
+            result_list.append(np.average(dimension, weights=vals))
+        return result_list
+
+    @staticmethod
+    def get_highest_percentile_scores(arr, percentile=90.0):
+        """
+        Returns a grid thresholded at the highest <percentile> of scores.
+        :param percentile:
+        :return:
+        """
+        vals = arr[arr.nonzero()]
+        perc = np.percentile(vals, percentile)
+        perc_arr = arr * (arr > perc)
+        return perc_arr
+
+    def get_contributing_maps(self, cluster_array):
+        """
+        Given an array with the same first 3 dimensions of the ensemble_array, with points labelled by cluster,
+        returns a dictionary of which structures contribute to which cluster.
+        :param cluster_array: 3D array, labelled by cluster (eg output of self.HDBSCAN_cluster())
+        :return:
+        """
+        clust_dic = {}
+        clusters = list(set(cluster_array[cluster_array.nonzero()]))
+
+        for c in clusters:
+            cluster_mask = (cluster_array == c)
+            ensemble_cluster = self.ensemble_array[cluster_mask]  # should result in 2D array
+            grid_indices = list(ensemble_cluster.nonzero()[1])
+            clust_structs = list(set(grid_indices))
+            clust_dic[c] = [(val, grid_indices.count(val)) for val in clust_structs]
+        return clust_dic
+
+    @staticmethod
+    def HDBSCAN_cluster(d_array, **kwargs):
+        """
+        Performs density-based clustering on input 3d map.
+        :param d_array: input numpy array (usually 3d map)
+        :param min_members:
+        :return: numpy array
+        """
+        clusterer = HDBSCAN(**kwargs)
+        in_arr = np.array(d_array.nonzero()).T
+
+        clusterer.fit(in_arr)
+        labels = clusterer.labels_
+
+        a = np.zeros(d_array.shape)
+        for clust, tup in zip(labels, in_arr):
+            if clust >= 0:
+                a[tuple(tup)] = clust + 1
+            else:
+                a[tuple(tup)] = clust
+        return a
+